# Copyright (C) 2020 FireEye, Inc. All Rights Reserved.
# Licensed under the Apache License, Version 2.0 (the "License");
#  you may not use this file except in compliance with the License.
# You may obtain a copy of the License at: [package root]/LICENSE.txt
# Unless required by applicable law or agreed to in writing, software distributed under the License
#  is distributed on an "AS IS" BASIS, WITHOUT WARRANTIES OR CONDITIONS OF ANY KIND, either express or implied.
# See the License for the specific language governing permissions and limitations under the License.

import os

import setuptools

requirements = [
    "tqdm==4.60.0",
    "pyyaml==5.4.1",
    "tabulate==0.8.9",
    "colorama==0.4.4",
    "termcolor==1.1.0",
    "wcwidth==0.2.5",
    "ida-settings==2.1.0",
    "viv-utils==0.6.0",
    "halo==0.0.31",
    "networkx==2.5.1",
    "ruamel.yaml==0.17.4",
    "vivisect==1.0.1",
    "smda==1.5.14",
]

<<<<<<< HEAD
=======
if sys.version_info >= (3, 0):
    # py3
    requirements.append("halo")
    requirements.append("networkx")
    requirements.append("vivisect==1.0.0")
    requirements.append("viv-utils[flirt]==0.6.0")
    requirements.append("smda==1.5.13")
else:
    # py2
    requirements.append("enum34==1.1.6")  # v1.1.6 is needed by halo 0.0.30 / spinners 0.0.24
    requirements.append("halo==0.0.30")  # halo==0.0.30 is the last version to support py2.7
    requirements.append("vivisect==0.1.0")
    # TODO: issue here with flirt not being supported.
    # but we're also no longer supporting py2
    # so this whole block goes away.
    requirements.append("viv-utils==0.6.0")
    requirements.append("networkx==2.2")  # v2.2 is last version supported by Python 2.7
    requirements.append("backports.functools-lru-cache")

>>>>>>> 900a03c1
# this sets __version__
# via: http://stackoverflow.com/a/7071358/87207
# and: http://stackoverflow.com/a/2073599/87207
with open(os.path.join("capa", "version.py"), "r") as f:
    exec(f.read())


# via: https://packaging.python.org/guides/making-a-pypi-friendly-readme/
this_directory = os.path.abspath(os.path.dirname(__file__))
with open(os.path.join(this_directory, "README.md"), "r") as f:
    long_description = f.read()


setuptools.setup(
    name="flare-capa",
    version=__version__,
    description="The FLARE team's open-source tool to identify capabilities in executable files.",
    long_description=long_description,
    long_description_content_type="text/markdown",
    author="Willi Ballenthin, Moritz Raabe",
    author_email="william.ballenthin@mandiant.com, moritz.raabe@mandiant.com",
    url="https://www.github.com/fireeye/capa",
    project_urls={
        "Documentation": "https://github.com/fireeye/capa/tree/master/doc",
        "Rules": "https://github.com/fireeye/capa-rules",
        "Rules Documentation": "https://github.com/fireeye/capa-rules/tree/master/doc",
    },
    packages=setuptools.find_packages(exclude=["tests"]),
    package_dir={"capa": "capa"},
    entry_points={
        "console_scripts": [
            "capa=capa.main:main",
        ]
    },
    include_package_data=True,
    install_requires=requirements,
    extras_require={
        "dev": [
            "pytest==6.2.3",
            "pytest-sugar==0.9.4",
            "pytest-instafail==0.4.2",
            "pytest-cov==2.11.1",
            "pycodestyle==2.7.0",
            "black==21.4b0",
            "isort==5.8.0",
        ]
    },
    zip_safe=False,
    keywords="capa malware analysis capability detection FLARE",
    classifiers=[
        "Development Status :: 5 - Production/Stable",
        "Intended Audience :: Developers",
        "Intended Audience :: Information Technology",
        "License :: OSI Approved :: Apache Software License",
        "Natural Language :: English",
        "Programming Language :: Python :: 3",
        "Topic :: Security",
    ],
    python_requires=">=3.6",
)<|MERGE_RESOLUTION|>--- conflicted
+++ resolved
@@ -18,7 +18,7 @@
     "termcolor==1.1.0",
     "wcwidth==0.2.5",
     "ida-settings==2.1.0",
-    "viv-utils==0.6.0",
+    "viv-utils[flirt]==0.6.0",
     "halo==0.0.31",
     "networkx==2.5.1",
     "ruamel.yaml==0.17.4",
@@ -26,28 +26,6 @@
     "smda==1.5.14",
 ]
 
-<<<<<<< HEAD
-=======
-if sys.version_info >= (3, 0):
-    # py3
-    requirements.append("halo")
-    requirements.append("networkx")
-    requirements.append("vivisect==1.0.0")
-    requirements.append("viv-utils[flirt]==0.6.0")
-    requirements.append("smda==1.5.13")
-else:
-    # py2
-    requirements.append("enum34==1.1.6")  # v1.1.6 is needed by halo 0.0.30 / spinners 0.0.24
-    requirements.append("halo==0.0.30")  # halo==0.0.30 is the last version to support py2.7
-    requirements.append("vivisect==0.1.0")
-    # TODO: issue here with flirt not being supported.
-    # but we're also no longer supporting py2
-    # so this whole block goes away.
-    requirements.append("viv-utils==0.6.0")
-    requirements.append("networkx==2.2")  # v2.2 is last version supported by Python 2.7
-    requirements.append("backports.functools-lru-cache")
-
->>>>>>> 900a03c1
 # this sets __version__
 # via: http://stackoverflow.com/a/7071358/87207
 # and: http://stackoverflow.com/a/2073599/87207
