#!/usr/bin/env python2
"""
Copyright (C) 2023 Mandiant, Inc. All Rights Reserved.
Licensed under the Apache License, Version 2.0 (the "License");
 you may not use this file except in compliance with the License.
You may obtain a copy of the License at: [package root]/LICENSE.txt
Unless required by applicable law or agreed to in writing, software distributed under the License
 is distributed on an "AS IS" BASIS, WITHOUT WARRANTIES OR CONDITIONS OF ANY KIND, either express or implied.
See the License for the specific language governing permissions and limitations under the License.

show-features

Show the features that capa extracts from the given sample,
to assist with the development of rules.

If you have a function with a capability that you'd like to detect,
you can run this tool and grep for the function/basic block/instruction addresses
to see what capa picks up.
This way, you can verify that capa successfully notices the features you'd reference.

Example::

    $ python scripts/show-features.py /tmp/suspicious.dll_
    ...
    file: 0x10004e4d: export(__entry)
    file: 0x10004706: export(Install)
    file: 0x10004c2b: export(uninstallA)
    file: 0x10005034: import(kernel32.GetStartupInfoA)
    file: 0x10005034: import(GetStartupInfoA)
    file: 0x10005048: import(kernel32.SetLastError)
    file: 0x00004e10: string(Y29ubmVjdA==)
    file: 0x00004e28: string(practicalmalwareanalysis.com)
    file: 0x00004e68: string(serve.html)
    file: 0x00004eb8: string(dW5zdXBwb3J0)
    file: 0x00004ec8: string(c2xlZXA=)
    func: 0x100012c2: characteristic(calls to)
    func: 0x10001000: characteristic(loop)
    bb  : 0x10001000: basic block
    insn: 0x10001000: mnemonic(push)
    insn: 0x10001001: mnemonic(push)
    insn: 0x10001002: mnemonic(push)
    insn: 0x10001003: mnemonic(push)
    insn: 0x10001004: mnemonic(push)
    insn: 0x10001005: mnemonic(push)
    insn: 0x10001006: mnemonic(xor)
    insn: 0x10001008: number(0x1)
    insn: 0x10001008: mnemonic(mov)
    bb  : 0x1000100a: basic block
    bb  : 0x1000100a: characteristic(tight loop)
    insn: 0x1000100a: mnemonic(movzx)
    insn: 0x1000100d: mnemonic(mov)
    insn: 0x1000100f: offset(0x1000A7C8)
    insn: 0x1000100f: mnemonic(mov)
    insn: 0x10001015: offset(0x100075C8)
    insn: 0x10001015: mnemonic(mov)
    insn: 0x1000101b: mnemonic(mov)
    insn: 0x1000101d: number(0x80)
    insn: 0x1000101d: mnemonic(and)
    insn: 0x10001020: mnemonic(neg)
    insn: 0x10001022: mnemonic(sbb)
    insn: 0x10001024: number(0x1B)
    insn: 0x10001024: mnemonic(and)
    insn: 0x10001027: number(0x1)
    insn: 0x10001027: mnemonic(shl)
    ...
"""
import os
import sys
import logging
import argparse
from typing import Tuple
from pathlib import Path

import capa.main
import capa.rules
import capa.engine
import capa.helpers
import capa.features
import capa.exceptions
import capa.render.verbose as v
import capa.features.freeze
import capa.features.address
import capa.features.extractors.pefile
from capa.helpers import get_auto_format, log_unsupported_runtime_error
from capa.features.insn import API, Number
from capa.features.common import FORMAT_AUTO, FORMAT_FREEZE, DYNAMIC_FORMATS, String, Feature, is_global_feature
from capa.features.extractors.base_extractor import FunctionHandle, StaticFeatureExtractor, DynamicFeatureExtractor

logger = logging.getLogger("capa.show-features")


def format_address(addr: capa.features.address.Address) -> str:
    return v.format_address(capa.features.freeze.Address.from_capa((addr)))


def main(argv=None):
    if argv is None:
        argv = sys.argv[1:]

    parser = argparse.ArgumentParser(description="Show the features that capa extracts from the given sample")
    capa.main.install_common_args(parser, wanted={"format", "os", "sample", "signatures", "backend"})

    parser.add_argument("-F", "--function", type=str, help="Show features for specific function")
    parser.add_argument("-P", "--process", type=str, help="Show features for specific process name")
    args = parser.parse_args(args=argv)
    capa.main.handle_common_args(args)

    if args.function and args.backend == "pefile":
        print("pefile backend does not support extracting function features")
        return -1

    try:
        _ = capa.helpers.get_file_taste(Path(args.sample))
    except IOError as e:
        logger.error("%s", str(e))
        return -1

    try:
        sig_paths = capa.main.get_signatures(args.signatures)
    except IOError as e:
        logger.error("%s", str(e))
        return -1

    format_ = args.format if args.format != FORMAT_AUTO else get_auto_format(args.sample)
    if format_ == FORMAT_FREEZE:
        # this should be moved above the previous if clause after implementing
        # feature freeze for the dynamic analysis flavor
        extractor = capa.features.freeze.load(Path(args.sample).read_bytes())
    else:
        should_save_workspace = os.environ.get("CAPA_SAVE_WORKSPACE") not in ("0", "no", "NO", "n", None)
        try:
            extractor = capa.main.get_extractor(
                args.sample, format_, args.os, args.backend, sig_paths, should_save_workspace
            )
        except capa.exceptions.UnsupportedFormatError:
            capa.helpers.log_unsupported_format_error()
            return -1
        except capa.exceptions.UnsupportedRuntimeError:
            log_unsupported_runtime_error()
            return -1

    if format_ in DYNAMIC_FORMATS:
        assert isinstance(extractor, DynamicFeatureExtractor)
        print_dynamic_analysis(extractor, args)
    else:
        assert isinstance(extractor, StaticFeatureExtractor)
        print_static_analysis(extractor, args)

    return 0


def print_static_analysis(extractor: StaticFeatureExtractor, args):
    for feature, addr in extractor.extract_global_features():
        print(f"global: {format_address(addr)}: {feature}")

    if not args.function:
        for feature, addr in extractor.extract_file_features():
            print(f"file: {format_address(addr)}: {feature}")

    function_handles: Tuple[FunctionHandle, ...]
    if isinstance(extractor, capa.features.extractors.pefile.PefileFeatureExtractor):
        # pefile extractor doesn't extract function features
        function_handles = ()
    else:
        function_handles = tuple(extractor.get_functions())

    if args.function:
        if args.format == "freeze":
            function_handles = tuple(filter(lambda fh: fh.address == args.function, function_handles))
        else:
            function_handles = tuple(filter(lambda fh: format_address(fh.address) == args.function, function_handles))

            if args.function not in [format_address(fh.address) for fh in function_handles]:
                print(f"{args.function} not a function")
                return -1

        if len(function_handles) == 0:
            print(f"{args.function} not a function")
            return -1

    print_static_features(function_handles, extractor)


def print_dynamic_analysis(extractor: DynamicFeatureExtractor, args):
    for feature, addr in extractor.extract_global_features():
        print(f"global: {format_address(addr)}: {feature}")

    if not args.process:
        for feature, addr in extractor.extract_file_features():
            print(f"file: {format_address(addr)}: {feature}")

    process_handles = tuple(extractor.get_processes())

    if args.process:
        process_handles = tuple(filter(lambda ph: ph.inner["name"] == args.process, process_handles))
        if args.process not in [ph.inner["name"] for ph in args.process]:
            print(f"{args.process} not a process")
            return -1

    print_dynamic_features(process_handles, extractor)


<<<<<<< HEAD
def print_static_features(functions, extractor: StaticFeatureExtractor):
=======

def ghidra_main():
    import capa.features.extractors.ghidra.extractor

    extractor = capa.features.extractors.ghidra.extractor.GhidraFeatureExtractor()

    for feature, addr in extractor.extract_file_features():
        print(f"file: {format_address(addr)}: {feature}")

    function_handles = tuple(extractor.get_functions())

    print_features(function_handles, extractor)

    return 0


def print_features(functions, extractor: capa.features.extractors.base_extractor.FeatureExtractor):
>>>>>>> 40d9587f
    for f in functions:
        if extractor.is_library_function(f.address):
            function_name = extractor.get_function_name(f.address)
            logger.debug("skipping library function %s (%s)", format_address(f.address), function_name)
            continue

        print(f"func: {format_address(f.address)}")

        for feature, addr in extractor.extract_function_features(f):
            if is_global_feature(feature):
                continue

            if f.address != addr:
                print(f" func: {format_address(f.address)}: {feature} -> {format_address(addr)}")
            else:
                print(f" func: {format_address(f.address)}: {feature}")

        for bb in extractor.get_basic_blocks(f):
            for feature, addr in extractor.extract_basic_block_features(f, bb):
                if is_global_feature(feature):
                    continue

                if bb.address != addr:
                    print(f" bb: {format_address(bb.address)}: {feature} -> {format_address(addr)}")
                else:
                    print(f" bb: {format_address(bb.address)}: {feature}")

            for insn in extractor.get_instructions(f, bb):
                for feature, addr in extractor.extract_insn_features(f, bb, insn):
                    if is_global_feature(feature):
                        continue

                    try:
                        if insn.address != addr:
                            print(
                                f"  insn: {format_address(f.address)}: {format_address(insn.address)}: {feature} -> {format_address(addr)}"
                            )
                        else:
                            print(f"  insn: {format_address(insn.address)}: {feature}")

                    except UnicodeEncodeError:
                        # may be an issue while piping to less and encountering non-ascii characters
                        continue


def print_dynamic_features(processes, extractor: DynamicFeatureExtractor):
    for p in processes:
        print(f"proc: {p.inner['name']} (ppid={p.address.ppid}, pid={p.address.pid})")

        for feature, addr in extractor.extract_process_features(p):
            if is_global_feature(feature):
                continue

            print(f" proc: {p.inner['name']}: {feature}")

            for t in extractor.get_threads(p):
                print(f"  thread: {t.address.tid}")
                for feature, addr in extractor.extract_thread_features(p, t):
                    if is_global_feature(feature):
                        continue

                    if feature != Feature(0):
                        print(f"   {format_address(addr)}: {feature}")

                for call in extractor.get_calls(p, t):
                    apis = []
                    arguments = []
                    for feature, addr in extractor.extract_call_features(p, t, call):
                        if is_global_feature(feature):
                            continue

                        if isinstance(feature, API):
                            assert isinstance(addr, capa.features.address.DynamicCallAddress)
                            apis.append((addr.id, str(feature.value)))

                        if isinstance(feature, (Number, String)):
                            arguments.append(str(feature.value))

                    if not apis:
                        print(f"    arguments=[{', '.join(arguments)}]")

                    for cid, api in apis:
                        print(f"call {cid}: {api}({', '.join(arguments)})")


def ida_main():
    import idc

    import capa.features.extractors.ida.extractor

    function = idc.get_func_attr(idc.here(), idc.FUNCATTR_START)
    print(f"getting features for current function {hex(function)}")

    extractor = capa.features.extractors.ida.extractor.IdaFeatureExtractor()

    if not function:
        for feature, addr in extractor.extract_file_features():
            print(f"file: {format_address(addr)}: {feature}")
        return

    function_handles = tuple(extractor.get_functions())

    if function:
        function_handles = tuple(filter(lambda fh: fh.inner.start_ea == function, function_handles))

        if len(function_handles) == 0:
            print(f"{hex(function)} not a function")
            return -1

    print_static_features(function_handles, extractor)

    return 0


if __name__ == "__main__":
    if capa.helpers.is_runtime_ida():
        ida_main()
    elif capa.helpers.is_runtime_ghidra():
        ghidra_main()
    else:
        sys.exit(main())<|MERGE_RESOLUTION|>--- conflicted
+++ resolved
@@ -200,27 +200,7 @@
     print_dynamic_features(process_handles, extractor)
 
 
-<<<<<<< HEAD
 def print_static_features(functions, extractor: StaticFeatureExtractor):
-=======
-
-def ghidra_main():
-    import capa.features.extractors.ghidra.extractor
-
-    extractor = capa.features.extractors.ghidra.extractor.GhidraFeatureExtractor()
-
-    for feature, addr in extractor.extract_file_features():
-        print(f"file: {format_address(addr)}: {feature}")
-
-    function_handles = tuple(extractor.get_functions())
-
-    print_features(function_handles, extractor)
-
-    return 0
-
-
-def print_features(functions, extractor: capa.features.extractors.base_extractor.FeatureExtractor):
->>>>>>> 40d9587f
     for f in functions:
         if extractor.is_library_function(f.address):
             function_name = extractor.get_function_name(f.address)
@@ -335,6 +315,67 @@
     return 0
 
 
+def print_features(functions, extractor: capa.features.extractors.base_extractor.FeatureExtractor):
+    for f in functions:
+        if extractor.is_library_function(f.address):
+            function_name = extractor.get_function_name(f.address)
+            logger.debug("skipping library function %s (%s)", format_address(f.address), function_name)
+            continue
+
+        print(f"func: {format_address(f.address)}")
+
+        for feature, addr in extractor.extract_function_features(f):
+            if capa.features.common.is_global_feature(feature):
+                continue
+
+            if f.address != addr:
+                print(f" func: {format_address(f.address)}: {feature} -> {format_address(addr)}")
+            else:
+                print(f" func: {format_address(f.address)}: {feature}")
+
+        for bb in extractor.get_basic_blocks(f):
+            for feature, addr in extractor.extract_basic_block_features(f, bb):
+                if capa.features.common.is_global_feature(feature):
+                    continue
+
+                if bb.address != addr:
+                    print(f" bb: {format_address(bb.address)}: {feature} -> {format_address(addr)}")
+                else:
+                    print(f" bb: {format_address(bb.address)}: {feature}")
+
+            for insn in extractor.get_instructions(f, bb):
+                for feature, addr in extractor.extract_insn_features(f, bb, insn):
+                    if capa.features.common.is_global_feature(feature):
+                        continue
+
+                    try:
+                        if insn.address != addr:
+                            print(
+                                f"  insn: {format_address(f.address)}: {format_address(insn.address)}: {feature} -> {format_address(addr)}"
+                            )
+                        else:
+                            print(f"  insn: {format_address(insn.address)}: {feature}")
+
+                    except UnicodeEncodeError:
+                        # may be an issue while piping to less and encountering non-ascii characters
+                        continue
+
+
+def ghidra_main():
+    import capa.features.extractors.ghidra.extractor
+
+    extractor = capa.features.extractors.ghidra.extractor.GhidraFeatureExtractor()
+
+    for feature, addr in extractor.extract_file_features():
+        print(f"file: {format_address(addr)}: {feature}")
+
+    function_handles = tuple(extractor.get_functions())
+
+    print_features(function_handles, extractor)
+
+    return 0
+
+
 if __name__ == "__main__":
     if capa.helpers.is_runtime_ida():
         ida_main()
