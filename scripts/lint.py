"""
Check the given capa rules for style issues.

Usage:

   $ python scripts/lint.py rules/

Copyright (C) 2023 Mandiant, Inc. All Rights Reserved.
Licensed under the Apache License, Version 2.0 (the "License");
 you may not use this file except in compliance with the License.
You may obtain a copy of the License at: [package root]/LICENSE.txt
Unless required by applicable law or agreed to in writing, software distributed under the License
 is distributed on an "AS IS" BASIS, WITHOUT WARRANTIES OR CONDITIONS OF ANY KIND, either express or implied.
See the License for the specific language governing permissions and limitations under the License.
"""
import gc
import os
import re
import sys
import json
import time
import string
import difflib
import hashlib
import logging
import argparse
import itertools
import posixpath
from typing import Set, Dict, List
from pathlib import Path
from dataclasses import field, dataclass

import tqdm
import pydantic
import termcolor
import ruamel.yaml
import tqdm.contrib.logging

import capa.main
import capa.rules
import capa.engine
import capa.helpers
import capa.features.insn
from capa.rules import Rule, RuleSet
from capa.features.common import OS_AUTO, String, Feature, Substring
from capa.render.result_document import RuleMetadata

logger = logging.getLogger("lint")


def red(s):
    return termcolor.colored(s, "red")


def orange(s):
    return termcolor.colored(s, "yellow")


def green(s):
    return termcolor.colored(s, "green")


@dataclass
class Context:
    """
    attributes:
      samples: mapping from content hash (MD5, SHA, etc.) to file path.
      rules: rules to inspect
      is_thorough: should inspect long-running lints
      capabilities_by_sample: cache of results, indexed by file path.
    """

    samples: Dict[str, Path]
    rules: RuleSet
    is_thorough: bool
    capabilities_by_sample: Dict[Path, Set[str]] = field(default_factory=dict)


class Lint:
    WARN = orange("WARN")
    FAIL = red("FAIL")

    name = "lint"
    level = FAIL
    recommendation = ""

    def check_rule(self, ctx: Context, rule: Rule):
        return False


class NameCasing(Lint):
    name = "rule name casing"
    recommendation = "Rename rule using to start with lower case letters"

    def check_rule(self, ctx: Context, rule: Rule):
        return rule.name[0] in string.ascii_uppercase and rule.name[1] not in string.ascii_uppercase


class FilenameDoesntMatchRuleName(Lint):
    name = "filename doesn't match the rule name"
    recommendation = "Rename rule file to match the rule name"
    recommendation_template = 'Rename rule file to match the rule name, expected: "{:s}", found: "{:s}"'

    def check_rule(self, ctx: Context, rule: Rule):
        expected = rule.name
        expected = expected.lower()
        expected = expected.replace(".net", "dotnet")
        expected = expected.replace(" ", "-")
        expected = expected.replace("(", "")
        expected = expected.replace(")", "")
        expected = expected.replace("+", "")
        expected = expected.replace("/", "")
        expected = expected.replace(".", "")
        expected = expected + ".yml"

        found = Path(rule.meta["capa/path"]).name

        self.recommendation = self.recommendation_template.format(expected, found)

        return expected != found


class MissingNamespace(Lint):
    name = "missing rule namespace"
    recommendation = "Add meta.namespace so that the rule is emitted correctly"

    def check_rule(self, ctx: Context, rule: Rule):
        return (
            "namespace" not in rule.meta
            and not is_nursery_rule(rule)
            and "maec/malware-category" not in rule.meta
            and "lib" not in rule.meta
        )


class NamespaceDoesntMatchRulePath(Lint):
    name = "file path doesn't match rule namespace"
    recommendation = "Move rule to appropriate directory or update the namespace"

    def check_rule(self, ctx: Context, rule: Rule):
        # let the other lints catch namespace issues
        if "namespace" not in rule.meta:
            return False
        if is_nursery_rule(rule):
            return False
        if "maec/malware-category" in rule.meta:
            return False
        if "lib" in rule.meta:
            return False

        return rule.meta["namespace"] not in get_normpath(rule.meta["capa/path"])


class MissingScope(Lint):
    name = "missing scope"
    recommendation = "Add meta.scope so that the scope is explicit (defaults to `function`)"

    def check_rule(self, ctx: Context, rule: Rule):
        return "scope" not in rule.meta


class InvalidScope(Lint):
    name = "invalid scope"
    recommendation = "Use only file, function, basic block, or instruction rule scopes"

    def check_rule(self, ctx: Context, rule: Rule):
        return rule.meta.get("scope") not in ("file", "function", "basic block", "instruction")


class MissingAuthors(Lint):
    name = "missing authors"
    recommendation = "Add meta.authors so that users know who to contact with questions"

    def check_rule(self, ctx: Context, rule: Rule):
        return "authors" not in rule.meta


class MissingExamples(Lint):
    name = "missing examples"
    recommendation = "Add meta.examples so that the rule can be tested and verified"

    def check_rule(self, ctx: Context, rule: Rule):
        return (
            "examples" not in rule.meta
            or not isinstance(rule.meta["examples"], list)
            or len(rule.meta["examples"]) == 0
            or rule.meta["examples"] == [None]
        )


class MissingExampleOffset(Lint):
    name = "missing example offset"
    recommendation = "Add offset of example function"

    def check_rule(self, ctx: Context, rule: Rule):
        if rule.meta.get("scope") in ("function", "basic block"):
            examples = rule.meta.get("examples")
            if isinstance(examples, list):
                for example in examples:
                    if example and ":" not in example:
                        logger.debug("example: %s", example)
                        return True


class ExampleFileDNE(Lint):
    name = "referenced example doesn't exist"
    recommendation = "Add the referenced example to samples directory ($capa-root/tests/data or supplied via --samples)"

    def check_rule(self, ctx: Context, rule: Rule):
        if not rule.meta.get("examples"):
            # let the MissingExamples lint catch this case, don't double report.
            return False

        found = False
        for example in rule.meta.get("examples", []):
            if example:
                example_id = example.partition(":")[0]
                if example_id in ctx.samples:
                    found = True
                    break

        return not found


class IncorrectValueType(Lint):
    name = "incorrect value type"
    recommendation = "Change value type"

    def check_rule(self, ctx: Context, rule: Rule):
        try:
            _ = RuleMetadata.from_capa(rule)
        except pydantic.ValidationError as e:
            self.recommendation = str(e).strip()
            return True
        return False


class InvalidAttckOrMbcTechnique(Lint):
    name = "att&ck/mbc entry is malformed or does not exist"
    recommendation = """
    The att&ck and mbc fields must respect the following format:
    <Tactic/Objective>::<Technique/Behavior> [<ID>]
    OR
    <Tactic/Objective>::<Technique/Behavior>::<Subtechnique/Method> [<ID.SubID>]
    """

    def __init__(self):
        super().__init__()

        try:
            data_path = Path(__file__).resolve().parent / "linter-data.json"
            with data_path.open("rb") as fd:
                self.data = json.load(fd)
            self.enabled_frameworks = self.data.keys()
        except BaseException:
            # If linter-data.json is not present, or if an error happen
            # we log an error and lint nothing.
            logger.warning(
                "Could not load 'scripts/linter-data.json'. The att&ck and mbc information will not be linted."
            )
            self.enabled_frameworks = []

        # This regex matches the format defined in the recommendation attribute
        self.reg = re.compile(r"^([\w\s-]+)::(.+) \[([A-Za-z0-9.]+)\]$")

    def _entry_check(self, framework, category, entry, eid):
        if category not in self.data[framework].keys():
            self.recommendation = f'Unknown category: "{category}"'
            return True
        if eid not in self.data[framework][category].keys():
            self.recommendation = f"Unknown entry ID: {eid}"
            return True
        if self.data[framework][category][eid] != entry:
            self.recommendation = (
                f'{eid} should be associated to entry "{self.data[framework][category][eid]}" instead of "{entry}"'
            )
            return True
        return False

    def check_rule(self, ctx: Context, rule: Rule):
        for framework in self.enabled_frameworks:
            if framework in rule.meta:
                for r in rule.meta[framework]:
                    m = self.reg.match(r)
                    if m is None:
                        return True

                    args = m.group(1, 2, 3)
                    if self._entry_check(framework, *args):
                        return True
        return False


DEFAULT_SIGNATURES = capa.main.get_default_signatures()


def get_sample_capabilities(ctx: Context, path: Path) -> Set[str]:
    nice_path = path.resolve().absolute()
    if path in ctx.capabilities_by_sample:
        logger.debug("found cached results: %s: %d capabilities", nice_path, len(ctx.capabilities_by_sample[path]))
        return ctx.capabilities_by_sample[path]

    if nice_path.name.endswith(capa.helpers.EXTENSIONS_SHELLCODE_32):
        format_ = "sc32"
    elif nice_path.name.endswith(capa.helpers.EXTENSIONS_SHELLCODE_64):
        format_ = "sc64"
    else:
        format_ = capa.main.get_auto_format(nice_path)

    logger.debug("analyzing sample: %s", nice_path)
    extractor = capa.main.get_extractor(
        nice_path, format_, OS_AUTO, "", DEFAULT_SIGNATURES, False, disable_progress=True
    )

    capabilities, _ = capa.main.find_capabilities(ctx.rules, extractor, disable_progress=True)
    # mypy doesn't seem to be happy with the MatchResults type alias & set(...keys())?
    # so we ignore a few types here.
    capabilities = set(capabilities.keys())  # type: ignore
    assert isinstance(capabilities, set)

    logger.debug("computed results: %s: %d capabilities", nice_path, len(capabilities))
    ctx.capabilities_by_sample[path] = capabilities

    # when i (wb) run the linter in thorough mode locally,
    # the OS occasionally kills the process due to memory usage.
    # so, be extra aggressive in keeping memory usage down.
    #
    # tbh, im not sure this actually does anything, but maybe it helps?
    gc.collect()

    return capabilities


class DoesntMatchExample(Lint):
    name = "doesn't match on referenced example"
    recommendation = "Fix the rule logic or provide a different example"

    def check_rule(self, ctx: Context, rule: Rule):
        if not ctx.is_thorough:
            return False

        examples = rule.meta.get("examples", [])
        if not examples:
            return False

        for example in examples:
            example_id = example.partition(":")[0]
            try:
                path = ctx.samples[example_id]
            except KeyError:
                # lint ExampleFileDNE will catch this.
                # don't double report.
                continue

            try:
                capabilities = get_sample_capabilities(ctx, path)
            except Exception as e:
                logger.exception("failed to extract capabilities: %s %s %s", rule.name, path, e)
                return True

            if rule.name not in capabilities:
                return True


class StatementWithSingleChildStatement(Lint):
    name = "rule contains one or more statements with a single child statement"
    recommendation = "remove the superfluous parent statement"
    recommendation_template = "remove the superfluous parent statement: {:s}"
    violation = False

    def check_rule(self, ctx: Context, rule: Rule):
        self.violation = False

        def rec(statement, is_root=False):
            if isinstance(statement, (capa.engine.And, capa.engine.Or)):
                children = list(statement.get_children())
                if not is_root and len(children) == 1 and isinstance(children[0], capa.engine.Statement):
                    self.recommendation = self.recommendation_template.format(str(statement))
                    self.violation = True
                for child in children:
                    rec(child)

        rec(rule.statement, is_root=True)

        return self.violation


class OrStatementWithAlwaysTrueChild(Lint):
    name = "rule contains an `or` statement that's always True because of an `optional` or other child statement that's always True"
    recommendation = "clarify the rule logic, e.g. by moving the always True child statement"
    recommendation_template = "clarify the rule logic, e.g. by moving the always True child statement: {:s}"
    violation = False

    def check_rule(self, ctx: Context, rule: Rule):
        self.violation = False

        def rec(statement):
            if isinstance(statement, capa.engine.Or):
                children = list(statement.get_children())
                for child in children:
                    # `Some` implements `optional` which is an alias for `0 or more`
                    if isinstance(child, capa.engine.Some) and child.count == 0:
                        self.recommendation = self.recommendation_template.format(str(child))
                        self.violation = True
                    rec(child)

        rec(rule.statement)

        return self.violation


class NotNotUnderAnd(Lint):
    name = "rule contains a `not` statement that's not found under an `and` statement"
    recommendation = "clarify the rule logic and ensure `not` is always found under `and`"
    violation = False

    def check_rule(self, ctx: Context, rule: Rule):
        self.violation = False

        def rec(statement):
            if isinstance(statement, capa.engine.Statement):
                if not isinstance(statement, capa.engine.And):
                    for child in statement.get_children():
                        if isinstance(child, capa.engine.Not):
                            self.violation = True

                for child in statement.get_children():
                    rec(child)

        rec(rule.statement)

        return self.violation


class OptionalNotUnderAnd(Lint):
    name = "rule contains an `optional` or `0 or more` statement that's not found under an `and` statement"
    recommendation = "clarify the rule logic and ensure `optional` and `0 or more` is always found under `and`"
    violation = False

    def check_rule(self, ctx: Context, rule: Rule):
        self.violation = False

        def rec(statement):
            if isinstance(statement, capa.engine.Statement):
                if not isinstance(statement, capa.engine.And):
                    for child in statement.get_children():
                        if isinstance(child, capa.engine.Some) and child.count == 0:
                            self.violation = True

                for child in statement.get_children():
                    rec(child)

        rec(rule.statement)

        return self.violation


class UnusualMetaField(Lint):
    name = "unusual meta field"
    recommendation = "Remove the meta field"
    recommendation_template = 'Remove the meta field: "{:s}"'

    def check_rule(self, ctx: Context, rule: Rule):
        for key in rule.meta.keys():
            if key in capa.rules.META_KEYS:
                continue
            if key in capa.rules.HIDDEN_META_KEYS:
                continue
            self.recommendation = self.recommendation_template.format(key)
            return True

        return False


class LibRuleNotInLibDirectory(Lint):
    name = "lib rule not found in lib directory"
    recommendation = "Move the rule to the `lib` subdirectory of the rules path"

    def check_rule(self, ctx: Context, rule: Rule):
        if is_nursery_rule(rule):
            return False

        if "lib" not in rule.meta:
            return False

        return "lib/" not in get_normpath(rule.meta["capa/path"])


class LibRuleHasNamespace(Lint):
    name = "lib rule has a namespace"
    recommendation = "Remove the namespace from the rule"

    def check_rule(self, ctx: Context, rule: Rule):
        if "lib" not in rule.meta:
            return False

        return "namespace" in rule.meta


class FeatureStringTooShort(Lint):
    name = "feature string too short"
    recommendation = 'capa only extracts strings with length >= 4; will not match on "{:s}"'

    def check_features(self, ctx: Context, features: List[Feature]):
        for feature in features:
            if isinstance(feature, (String, Substring)):
                assert isinstance(feature.value, str)
                if len(feature.value) < 4:
                    self.recommendation = self.recommendation.format(feature.value)
                    return True
        return False


class FeatureNegativeNumber(Lint):
    name = "feature value is negative"
    recommendation = "specify the number's two's complement representation"
    recommendation_template = (
        "capa treats number features as unsigned values; you may specify the number's two's complement "
        + 'representation; will not match on "{:d}"'
    )

    def check_features(self, ctx: Context, features: List[Feature]):
        for feature in features:
            if isinstance(feature, (capa.features.insn.Number,)):
                assert isinstance(feature.value, int)
                if feature.value < 0:
                    self.recommendation = self.recommendation_template.format(feature.value)
                    return True
        return False


class FeatureNtdllNtoskrnlApi(Lint):
    name = "feature api may overlap with ntdll and ntoskrnl"
    level = Lint.WARN
    recommendation_template = (
        "check if {:s} is exported by both ntdll and ntoskrnl; if true, consider removing {:s} "
        + "module requirement to improve detection"
    )

    def check_features(self, ctx: Context, features: List[Feature]):
        for feature in features:
            if isinstance(feature, capa.features.insn.API):
                assert isinstance(feature.value, str)
                modname, _, impname = feature.value.rpartition(".")

                if modname == "ntdll" and impname in (
                    "LdrGetProcedureAddress",
                    "LdrLoadDll",
                    "NtCreateThread",
                    "NtCreatUserProcess",
                    "NtLoadDriver",
                    "NtQueryDirectoryObject",
                    "NtResumeThread",
                    "NtSuspendThread",
                    "NtTerminateProcess",
                    "NtWriteVirtualMemory",
                    "RtlGetNativeSystemInformation",
                    "NtCreateThreadEx",
                    "NtCreateUserProcess",
                    "NtOpenDirectoryObject",
                    "NtQueueApcThread",
                    "ZwResumeThread",
                    "ZwSuspendThread",
                    "ZwWriteVirtualMemory",
                    "NtCreateProcess",
                    "ZwCreateThread",
                    "NtCreateProcessEx",
                    "ZwCreateThreadEx",
                    "ZwCreateProcess",
                    "ZwCreateUserProcess",
                    "RtlCreateUserProcess",
                ):
                    # ntoskrnl.exe does not export these routines
                    continue

                if modname == "ntoskrnl" and impname in (
                    "PsGetVersion",
                    "PsLookupProcessByProcessId",
                    "KeStackAttachProcess",
                    "ObfDereferenceObject",
                    "KeUnstackDetachProcess",
                ):
                    # ntdll.dll does not export these routines
                    continue

                if modname in ("ntdll", "ntoskrnl"):
                    self.recommendation = self.recommendation_template.format(impname, modname)
                    return True
        return False


class FormatLineFeedEOL(Lint):
    name = "line(s) end with CRLF (\\r\\n)"
    recommendation = "convert line endings to LF (\\n) for example using dos2unix"

    def check_rule(self, ctx: Context, rule: Rule):
        if len(rule.definition.split("\r\n")) > 0:
            return False
        return True


class FormatSingleEmptyLineEOF(Lint):
    name = "EOF format"
    recommendation = "end file with a single empty line"

    def check_rule(self, ctx: Context, rule: Rule):
        if rule.definition.endswith("\n") and not rule.definition.endswith("\n\n"):
            return False
        return True


class FormatIncorrect(Lint):
    name = "rule format incorrect"
    recommendation_template = "use scripts/capafmt.py or adjust as follows\n{:s}"

    def check_rule(self, ctx: Context, rule: Rule):
        actual = rule.definition
        expected = capa.rules.Rule.from_yaml(rule.definition, use_ruamel=True).to_yaml()

        if actual != expected:
            diff = difflib.ndiff(actual.splitlines(1), expected.splitlines(True))
            recommendation_template = self.recommendation_template
            if "\r\n" in actual:
                recommendation_template = (
                    self.recommendation_template + "\nplease make sure that the file uses LF (\\n) line endings only"
                )
            self.recommendation = recommendation_template.format("".join(diff))
            return True

        return False


class FormatStringQuotesIncorrect(Lint):
    name = "rule string quotes incorrect"

    def check_rule(self, ctx: Context, rule: Rule):
        events = capa.rules.Rule._get_ruamel_yaml_parser().parse(rule.definition)
        for key in events:
            if isinstance(key, ruamel.yaml.ScalarEvent) and key.value == "string":
                value = next(events)  # assume value is next event
                if not isinstance(value, ruamel.yaml.ScalarEvent):
                    # ignore non-scalar
                    continue
                if value.value.startswith("/") and value.value.endswith(("/", "/i")):
                    # ignore regex for now
                    continue
                if value.style is None:
                    # no quotes
                    self.recommendation = f'add double quotes to "{value.value}"'
                    return True
                if value.style == "'":
                    # single quote
                    self.recommendation = f'change single quotes to double quotes for "{value.value}"'
                    return True

            elif isinstance(key, ruamel.yaml.ScalarEvent) and key.value == "substring":
                value = next(events)  # assume value is next event
                if not isinstance(value, ruamel.yaml.ScalarEvent):
                    # ignore non-scalar
                    continue
                if value.style is None:
                    # no quotes
                    self.recommendation = f'add double quotes to "{value.value}"'
                    return True
                if value.style == "'":
                    # single quote
                    self.recommendation = f'change single quotes to double quotes for "{value.value}"'
                    return True

            else:
                continue

        return False


def run_lints(lints, ctx: Context, rule: Rule):
    for lint in lints:
        if lint.check_rule(ctx, rule):
            yield lint


def run_feature_lints(lints, ctx: Context, features: List[Feature]):
    for lint in lints:
        if lint.check_features(ctx, features):
            yield lint


NAME_LINTS = (
    NameCasing(),
    FilenameDoesntMatchRuleName(),
)


def lint_name(ctx: Context, rule: Rule):
    return run_lints(NAME_LINTS, ctx, rule)


SCOPE_LINTS = (
    MissingScope(),
    InvalidScope(),
)


def lint_scope(ctx: Context, rule: Rule):
    return run_lints(SCOPE_LINTS, ctx, rule)


META_LINTS = (
    MissingNamespace(),
    NamespaceDoesntMatchRulePath(),
    MissingAuthors(),
    MissingExamples(),
    MissingExampleOffset(),
    ExampleFileDNE(),
    UnusualMetaField(),
    LibRuleNotInLibDirectory(),
    LibRuleHasNamespace(),
    InvalidAttckOrMbcTechnique(),
    IncorrectValueType(),
)


def lint_meta(ctx: Context, rule: Rule):
    return run_lints(META_LINTS, ctx, rule)


FEATURE_LINTS = (FeatureStringTooShort(), FeatureNegativeNumber(), FeatureNtdllNtoskrnlApi())


def lint_features(ctx: Context, rule: Rule):
    features = get_features(ctx, rule)
    return run_feature_lints(FEATURE_LINTS, ctx, features)


FORMAT_LINTS = (
    FormatLineFeedEOL(),
    FormatSingleEmptyLineEOF(),
    FormatStringQuotesIncorrect(),
    FormatIncorrect(),
)


def lint_format(ctx: Context, rule: Rule):
    return run_lints(FORMAT_LINTS, ctx, rule)


def get_normpath(path):
    return posixpath.normpath(path).replace(os.sep, "/")


def get_features(ctx: Context, rule: Rule):
    # get features from rule and all dependencies including subscopes and matched rules
    features = []
    namespaces = ctx.rules.rules_by_namespace
    deps = [ctx.rules.rules[dep] for dep in rule.get_dependencies(namespaces)]
    for r in [rule] + deps:
        features.extend(get_rule_features(r))
    return features


def get_rule_features(rule):
    features = []

    def rec(statement):
        if isinstance(statement, capa.engine.Statement):
            for child in statement.get_children():
                rec(child)
        else:
            features.append(statement)

    rec(rule.statement)
    return features


LOGIC_LINTS = (
    DoesntMatchExample(),
    StatementWithSingleChildStatement(),
    OrStatementWithAlwaysTrueChild(),
    NotNotUnderAnd(),
    OptionalNotUnderAnd(),
)


def lint_logic(ctx: Context, rule: Rule):
    return run_lints(LOGIC_LINTS, ctx, rule)


def is_nursery_rule(rule):
    """
    The nursery is a spot for rules that have not yet been fully polished.
    For example, they may not have references to public example of a technique.
    Yet, we still want to capture and report on their matches.
    """
    return rule.meta.get("capa/nursery")


def lint_rule(ctx: Context, rule: Rule):
    logger.debug(rule.name)

    violations = list(
        itertools.chain(
            lint_name(ctx, rule),
            lint_scope(ctx, rule),
            lint_meta(ctx, rule),
            lint_logic(ctx, rule),
            lint_features(ctx, rule),
            lint_format(ctx, rule),
        )
    )

    if len(violations) > 0:
        # don't show nursery rules with a single violation: needs examples.
        # this is by far the most common reason to be in the nursery,
        # and ends up just producing a lot of noise.
        if not (is_nursery_rule(rule) and len(violations) == 1 and violations[0].name == "missing examples"):
            print("")
            print(f'{"    (nursery) " if is_nursery_rule(rule) else ""} {rule.name}')

            for violation in violations:
                print(
                    f"{'    ' if is_nursery_rule(rule) else ''}  {Lint.WARN if is_nursery_rule(rule) else violation.level}: {violation.name}: {violation.recommendation}"
                )
            print("")

    if is_nursery_rule(rule):
        has_examples = not any(v.level == Lint.FAIL and v.name == "missing examples" for v in violations)
        lints_failed = len(
            tuple(
                filter(
                    lambda v: v.level == Lint.FAIL
                    and not (v.name == "missing examples" or v.name == "referenced example doesn't exist"),
                    violations,
                )
            )
        )
        lints_warned = len(
            tuple(
                filter(
                    lambda v: v.level == Lint.WARN
                    or (v.level == Lint.FAIL and v.name == "referenced example doesn't exist"),
                    violations,
                )
            )
        )

        if (not lints_failed) and (not lints_warned) and has_examples:
            print("")
            print(f'{"    (nursery) " if is_nursery_rule(rule) else ""} {rule.name}')
            print(f"      {Lint.WARN}: {green('no lint failures')}: Graduate the rule")
            print("")
    else:
        lints_failed = len(tuple(filter(lambda v: v.level == Lint.FAIL, violations)))
        lints_warned = len(tuple(filter(lambda v: v.level == Lint.WARN, violations)))

    return (lints_failed, lints_warned)


def width(s, count):
    if len(s) > count:
        return s[: count - 3] + "..."
    else:
        return s.ljust(count)


def lint(ctx: Context):
    """
    Returns: Dict[string, Tuple(int, int)]
      - # lints failed
      - # lints warned
    """
    ret = {}

    source_rules = [rule for rule in ctx.rules.rules.values() if not rule.is_subscope_rule()]
    with tqdm.contrib.logging.tqdm_logging_redirect(source_rules, unit="rule", leave=False) as pbar:
        with capa.helpers.redirecting_print_to_tqdm(False):
            for rule in pbar:
                name = rule.name
                pbar.set_description(width(f"linting rule: {name}", 48))
                ret[name] = lint_rule(ctx, rule)

    return ret


def collect_samples(samples_path: Path) -> Dict[str, Path]:
    """
    recurse through the given path, collecting all file paths, indexed by their content sha256, md5, and filename.
    """
    samples = {}
    for path in samples_path.rglob("*"):
        if path.suffix in [".viv", ".idb", ".i64", ".frz", ".fnames"]:
            continue

        try:
            buf = path.read_bytes()
        except IOError:
            continue

        sha256 = hashlib.sha256()
        sha256.update(buf)

        md5 = hashlib.md5()
        md5.update(buf)

        samples[sha256.hexdigest().lower()] = path
        samples[sha256.hexdigest().upper()] = path
        samples[md5.hexdigest().lower()] = path
        samples[md5.hexdigest().upper()] = path
        samples[path.name] = path

    return samples


def main(argv=None):
    if argv is None:
        argv = sys.argv[1:]

<<<<<<< HEAD
    default_samples_path = str(Path(__file__).resolve().parent.parent / "tests" / "data")
=======
    # TODO(yelhamer): remove once support for the legacy scope field has been added
    # https://github.com/mandiant/capa/pull/1580
    return 0

    samples_path = os.path.join(os.path.dirname(__file__), "..", "tests", "data")
>>>>>>> ce15a2b0

    parser = argparse.ArgumentParser(description="Lint capa rules.")
    capa.main.install_common_args(parser, wanted={"tag"})
    parser.add_argument("rules", type=str, action="append", help="Path to rules")
    parser.add_argument("--samples", type=str, default=default_samples_path, help="Path to samples")
    parser.add_argument(
        "--thorough",
        action="store_true",
        help="Enable thorough linting - takes more time, but does a better job",
    )
    args = parser.parse_args(args=argv)
    capa.main.handle_common_args(args)

    if args.debug:
        logging.getLogger("capa").setLevel(logging.DEBUG)
        logging.getLogger("viv_utils").setLevel(logging.DEBUG)
    else:
        logging.getLogger("capa").setLevel(logging.ERROR)
        logging.getLogger("viv_utils").setLevel(logging.ERROR)

    time0 = time.time()

    try:
        rules = capa.main.get_rules(args.rules)
        logger.info("successfully loaded %s rules", rules.source_rule_count)
        if args.tag:
            rules = rules.filter_rules_by_meta(args.tag)
            logger.debug("selected %s rules", len(rules))
            for i, r in enumerate(rules.rules, 1):
                logger.debug(" %d. %s", i, r)
    except (IOError, capa.rules.InvalidRule, capa.rules.InvalidRuleSet) as e:
        logger.error("%s", str(e))
        return -1

    logger.info("collecting potentially referenced samples")
    samples_path = Path(args.samples)
    if not samples_path.exists():
        logger.error("samples path %s does not exist", Path(samples_path))
        return -1

    samples = collect_samples(Path(samples_path))

    ctx = Context(samples=samples, rules=rules, is_thorough=args.thorough)

    results_by_name = lint(ctx)
    failed_rules = []
    warned_rules = []
    for name, (fail_count, warn_count) in results_by_name.items():
        if fail_count > 0:
            failed_rules.append(name)

        if warn_count > 0:
            warned_rules.append(name)

    min, sec = divmod(time.time() - time0, 60)
    logger.debug("lints ran for ~ %02d:%02dm", min, sec)

    if warned_rules:
        print(orange("rules with WARN:"))
        for warned_rule in sorted(warned_rules):
            print("  - " + warned_rule)
        print()

    if failed_rules:
        print(red("rules with FAIL:"))
        for failed_rule in sorted(failed_rules):
            print("  - " + failed_rule)
        return 1
    else:
        logger.info(green("no lints failed, nice!"))
        return 0


if __name__ == "__main__":
    sys.exit(main())<|MERGE_RESOLUTION|>--- conflicted
+++ resolved
@@ -914,15 +914,11 @@
     if argv is None:
         argv = sys.argv[1:]
 
-<<<<<<< HEAD
     default_samples_path = str(Path(__file__).resolve().parent.parent / "tests" / "data")
-=======
+
     # TODO(yelhamer): remove once support for the legacy scope field has been added
     # https://github.com/mandiant/capa/pull/1580
     return 0
-
-    samples_path = os.path.join(os.path.dirname(__file__), "..", "tests", "data")
->>>>>>> ce15a2b0
 
     parser = argparse.ArgumentParser(description="Lint capa rules.")
     capa.main.install_common_args(parser, wanted={"tag"})
