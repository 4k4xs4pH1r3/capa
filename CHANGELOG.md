# Change Log

## master (unreleased)
- extract function and API names from ELF symtab entries @yelhamer https://github.com/mandiant/capa-rules/issues/736

### New Features
- Utility script to detect feature overlap between new and existing CAPA rules [#1451](https://github.com/mandiant/capa/issues/1451) [@Aayush-Goel-04](https://github.com/aayush-goel-04)
- Add a dynamic feature extractor for the CAPE sandbox @yelhamer [#1535](https://github.com/mandiant/capa/issues/1535)
- Add unit tests for the new CAPE extractor #1563 @yelhamer
<<<<<<< HEAD
- Add a new process scope for the dynamic analysis flavor #1517 @yelhamer
=======
- Add a CAPE file format and CAPE-based dynamic feature extraction to scripts/show-features.py #1566 @yelhamer
>>>>>>> ac24ac25

### Breaking Changes
- Update Metadata type in capa main [#1411](https://github.com/mandiant/capa/issues/1411) [@Aayush-Goel-04](https://github.com/aayush-goel-04) @manasghandat

### New Rules (9)

- load-code/shellcode/execute-shellcode-via-windows-callback-function ervin.ocampo@mandiant.com jakub.jozwiak@mandiant.com
- nursery/execute-shellcode-via-indirect-call ronnie.salomonsen@mandiant.com
- data-manipulation/encryption/aes/encrypt-data-using-aes-mixcolumns-step @mr-tz
- linking/static/aplib/linked-against-aplib still@teamt5.org
- communication/mailslot/read-from-mailslot nick.simonian@mandiant.com
- nursery/hash-data-using-sha512managed-in-dotnet jonathanlepore@google.com
- nursery/compiled-with-exescript jonathanlepore@google.com
- nursery/check-for-sandbox-via-mac-address-ouis-in-dotnet jonathanlepore@google.com
- host-interaction/hardware/enumerate-devices-by-category @mr-tz
-

### Bug Fixes
- extractor: add a Binary Ninja test that asserts its version #1487 @xusheng6
- extractor: update Binary Ninja stack string detection after the new constant outlining feature #1473 @xusheng6
- extractor: update vivisect Arch extraction #1334 @mr-tz
- extractor: avoid Binary Ninja exception when analyzing certain files #1441 @xusheng6 
- symtab: fix struct.unpack() format for 64-bit ELF files @yelhamer
- symtab: safeguard against ZeroDivisionError for files containing a symtab with a null entry size @yelhamer
- improve ELF strtab and needed parsing @mr-tz
- better handle exceptional cases when parsing ELF files [#1458](https://github.com/mandiant/capa/issues/1458) [@Aayush-Goel-04](https://github.com/aayush-goel-04)
- Improved testing coverage for Binary Ninja Backend [#1446](https://github.com/mandiant/capa/issues/1446) [@Aayush-Goel-04](https://github.com/aayush-goel-04)
- Add logging and print redirect to tqdm for capa main [#749](https://github.com/mandiant/capa/issues/749) [@Aayush-Goel-04](https://github.com/aayush-goel-04)
- extractor: fix binja installation path detection does not work with Python 3.11

### capa explorer IDA Pro plugin

### Development

### Raw diffs
- [capa v5.1.0...master](https://github.com/mandiant/capa/compare/v5.1.0...master)
- [capa-rules v5.1.0...master](https://github.com/mandiant/capa-rules/compare/v5.1.0...master)

## v5.1.0
capa version 5.1.0 adds a Protocol Buffers (protobuf) format for result documents. Additionally, the [Vector35](https://vector35.com/) team contributed a new feature extractor using Binary Ninja. Other new features are a new CLI flag to override the detected operating system, functionality to read and render existing result documents, and a output color format that's easier to read.

Over 25 capa rules have been added and improved.

Thanks for all the support, especially to @xusheng6, @captainGeech42, @ggold7046, @manasghandat, @ooprathamm, @linpeiyu164, @yelhamer, @HongThatCong, @naikordian, @stevemk14ebr, @emtuls, @raymondlleong, @bkojusner, @joren485, and everyone else who submitted bugs and provided feedback!

### New Features
- add protobuf format for result documents #1219 @williballenthin @mr-tz 
- extractor: add Binary Ninja feature extractor @xusheng6
- new cli flag `--os` to override auto-detected operating system for a sample @captainGeech42
- change colour/highlight to "cyan" instead of "blue" for better readability #1384 @ggold7046
- add new format to parse output json back to capa #1396 @ooprathamm
- parse ELF symbols' names to guess OS #1403 @yelhamer

### New Rules (26)

- persistence/scheduled-tasks/schedule-task-via-at joren485
- data-manipulation/prng/generate-random-numbers-via-rtlgenrandom william.ballenthin@mandiant.com
- communication/ip/convert-ip-address-from-string @mr-tz
- data-manipulation/compression/compress-data-via-zlib-inflate-or-deflate blas.kojusner@mandiant.com
- executable/installer/dotnet/packaged-as-single-file-dotnet-application michael.hunhoff@mandiant.com
- communication/socket/create-raw-socket blas.kojusner@mandiant.com
- communication/http/reference-http-user-agent-string @mr-tz
- communication/http/get-http-content-length william.ballenthin@mandiant.com
- nursery/move-directory michael.hunhoff@mandiant.com
- nursery/get-http-request-uri william.ballenthin@mandiant.com
- nursery/create-zip-archive-in-dotnet michael.hunhoff@mandiant.com
- nursery/extract-zip-archive-in-dotnet anushka.virgaonkar@mandiant.com michael.hunhoff@mandiant.com
- data-manipulation/encryption/tea/decrypt-data-using-tea william.ballenthin@mandiant.com raymond.leong@mandiant.com
- data-manipulation/encryption/tea/encrypt-data-using-tea william.ballenthin@mandiant.com raymond.leong@mandiant.com
- data-manipulation/encryption/xtea/encrypt-data-using-xtea raymond.leong@mandiant.com
- data-manipulation/encryption/xxtea/encrypt-data-using-xxtea raymond.leong@mandiant.com
- nursery/hash-data-using-ripemd128 raymond.leong@mandiant.com
- nursery/hash-data-using-ripemd256 raymond.leong@mandiant.com
- nursery/hash-data-using-ripemd320 raymond.leong@mandiant.com
- nursery/set-web-proxy-in-dotnet michael.hunhoff@mandiant.com
- nursery/check-for-windows-sandbox-via-subdirectory echernofsky@google.com
- nursery/enumerate-pe-sections-in-dotnet @mr-tz
- nursery/destroy-software-breakpoint-capability echernofsky@google.com
- nursery/send-data-to-internet michael.hunhoff@mandiant.com
- nursery/compiled-with-cx_freeze @mr-tz
- nursery/contain-a-thread-local-storage-tls-section-in-dotnet michael.hunhoff@mandiant.com

### Bug Fixes
- extractor: interface of cache modified to prevent extracting file and global features multiple times @stevemk14ebr
- extractor: removed '.dynsym' as the library name for ELF imports #1318 @stevemk14ebr 
- extractor: fix vivisect loop detection corner case #1310 @mr-tz
- match: extend OS characteristic to match OS_ANY to all supported OSes #1324 @mike-hunhoff
- extractor: fix IDA and vivisect string and bytes features overlap and tests #1327 #1336 @xusheng6

### capa explorer IDA Pro plugin
- rule generator plugin now loads faster when jumping between functions @stevemk14ebr
- fix exception when plugin loaded in IDA hosted under idat #1341 @mike-hunhoff
- improve embedded PE detection performance and reduce FP potential #1344 @mike-hunhoff

### Raw diffs
- [capa v5.0.0...v5.1.0](https://github.com/mandiant/capa/compare/v5.0.0...v5.1.0)
- [capa-rules v5.0.0...v5.1.0](https://github.com/mandiant/capa-rules/compare/v5.0.0...v5.1.0)


## v5.0.0 (2023-02-08)
This capa version comes with major improvements and additions to better handle .NET binaries. To showcase this we've updated and added over 30 .NET rules.  

Additionally, capa now caches its rule set for better performance. The capa explorer also caches its analysis results, so that multiple IDA Pro or plugin invocations don't need to repeat the same analysis.

We have removed the SMDA backend and changed the program return codes to be positive numbers.

Other improvements to highlight include better ELF OS detection, various rendering bug fixes, and enhancements to the feature extraction. We've also added support for Python 3.11.

Thanks for all the support, especially to @jsoref, @bkojusner, @edeca, @richardweiss80, @joren485, @ryantxu1, @mwilliams31, @anushkavirgaonkar, @MalwareMechanic, @Still34, @dzbeck, @johnk3r, and everyone else who submitted bugs and provided feedback!

### New Features
- verify rule metadata format on load #1160 @mr-tz
- dotnet: emit property features #1168 @anushkavirgaonkar
- dotnet: emit API features for objects created via the newobj instruction #1186 @mike-hunhoff
- dotnet: emit API features for generic methods #1231 @mike-hunhoff
- Python 3.11 support #1192 @williballenthin
- dotnet: emit calls to/from MethodDef methods #1236 @mike-hunhoff
- dotnet: emit namespace/class features for ldvirtftn/ldftn instructions #1241 @mike-hunhoff
- dotnet: emit namespace/class features for type references #1242 @mike-hunhoff
- dotnet: extract dotnet and pe format #1187 @mr-tz
- don't render all library rule matches in vverbose output #1174 @mr-tz
- cache the rule set across invocations for better performance #1212 @williballenthin
- update ATT&CK/MBC data for linting #1297 @mr-tz

### Breaking Changes
- remove SMDA backend #1062 @williballenthin
- error return codes are now positive numbers #1269 @mr-tz

### New Rules (77)

- collection/use-dotnet-library-sharpclipboard @johnk3r
- data-manipulation/encryption/aes/use-dotnet-library-encryptdecryptutils @johnk3r
- data-manipulation/json/use-dotnet-library-newtonsoftjson @johnk3r
- data-manipulation/svg/use-dotnet-library-sharpvectors @johnk3r
- executable/resource/embed-dependencies-as-resources-using-fodycostura @johnk3r @mr-tz
- communication/ftp/send/send-file-using-ftp michael.hunhof@mandiant.com anushka.virgaonkar@mandiant.com
- nursery/extract-zip-archive anushka.virgaonkar@mandiant.com
- nursery/allocate-unmanaged-memory-in-dotnet michael.hunhoff@mandiant.com
- nursery/check-file-extension-in-dotnet michael.hunhoff@mandiant.com
- nursery/decode-data-using-base64-in-dotnet michael.hunhoff@mandiant.com
- nursery/deserialize-json-in-dotnet michael.hunhoff@mandiant.com
- nursery/find-data-using-regex-in-dotnet michael.hunhoff@mandiant.com
- nursery/generate-random-filename-in-dotnet michael.hunhoff@mandiant.com
- nursery/get-os-version-in-dotnet michael.hunhoff@mandiant.com
- nursery/load-xml-in-dotnet michael.hunhoff@mandiant.com
- nursery/manipulate-unmanaged-memory-in-dotnet michael.hunhoff@mandiant.com
- nursery/save-image-in-dotnet michael.hunhoff@mandiant.com
- nursery/send-email-in-dotnet michael.hunhoff@mandiant.com
- nursery/serialize-json-in-dotnet michael.hunhoff@mandiant.com
- nursery/set-http-user-agent-in-dotnet michael.hunhoff@mandiant.com
- nursery/compile-csharp-in-dotnet michael.hunhoff@mandiant.com
- nursery/compile-visual-basic-in-dotnet michael.hunhoff@mandiant.com
- nursery/compress-data-using-gzip-in-dotnet michael.hunhoff@mandiant.com
- nursery/execute-sqlite-statement-in-dotnet michael.hunhoff@mandiant.com
- nursery/execute-via-asynchronous-task-in-dotnet michael.hunhoff@mandiant.com
- nursery/execute-via-timer-in-dotnet michael.hunhoff@mandiant.com
- nursery/execute-wmi-query-in-dotnet michael.hunhoff@mandiant.com
- nursery/manipulate-network-credentials-in-dotnet michael.hunhoff@mandiant.com
- nursery/encrypt-data-using-aes william.ballenthin@mandiant.com Ivan Kwiatkowski (@JusticeRage)
- host-interaction/uac/bypass/bypass-uac-via-rpc david.cannings@pwc.com david@edeca.net
- nursery/check-for-vm-using-instruction-vpcext richard.weiss@mandiant.com
- nursery/get-windows-directory-from-kuser_shared_data david.cannings@pwc.com
- nursery/encrypt-data-using-openssl-dsa Ana06
- nursery/encrypt-data-using-openssl-ecdsa Ana06
- nursery/encrypt-data-using-openssl-rsa Ana06
- runtime/dotnet/execute-via-dotnet-startup-hook william.ballenthin@mandiant.com
- host-interaction/console/manipulate-console-buffer william.ballenthin@mandiant.com michael.hunhoff@mandiant.com
- nursery/access-wmi-data-in-dotnet michael.hunhoff@mandiant.com
- nursery/allocate-unmanaged-memory-via-dotnet michael.hunhoff@mandiant.com
- nursery/generate-random-bytes-in-dotnet michael.hunhoff@mandiant.com
- nursery/manipulate-console-window michael.hunhoff@mandiant.com
- nursery/obfuscated-with-koivm michael.hunhoff@mandiant.com
- nursery/implement-com-dll moritz.raabe@mandiant.com
- nursery/linked-against-libsodium @mr-tz
- compiler/nuitka/compiled-with-nuitka @williballenthin
- nursery/authenticate-data-with-md5-mac william.ballenthin@mandiant.com
- nursery/resolve-function-by-djb2-hash still@teamt5.org
- host-interaction/mutex/create-semaphore-on-linux @ramen0x3f
- host-interaction/mutex/lock-semaphore-on-linux @ramen0x3f
- host-interaction/mutex/unlock-semaphore-on-linux @ramen0x3f
- data-manipulation/hashing/sha384/hash-data-using-sha384 william.ballenthin@mandiant.com
- data-manipulation/hashing/sha512/hash-data-using-sha512 william.ballenthin@mandiant.com
- nursery/decode-data-using-url-encoding michael.hunhoff@mandiant.com
- nursery/manipulate-user-privileges michael.hunhoff@mandiant.com
- lib/get-os-version @mr-tz
- nursery/decrypt-data-using-tea william.ballenthin@mandiant.com
- nursery/encrypt-data-using-tea william.ballenthin@mandiant.com
- nursery/hash-data-using-whirlpool william.ballenthin@mandiant.com
- nursery/reference-base58-string william.ballenthin@mandiant.com
- communication/mailslot/create-mailslot william.ballenthin@mandiant.com
- executable/resource/access-dotnet-resource @mr-tz
- linking/static/linked-against-cpp-standard-library @mr-tz
- data-manipulation/compression/compress-data-using-lzo david@edeca.net david.cannings@pwc.com
- data-manipulation/compression/decompress-data-using-lzo david@edeca.net david.cannings@pwc.com
- communication/socket/tcp/create-tcp-socket-via-raw-afd-driver william.ballenthin@mandiant.com
- host-interaction/process/map-section-object william.ballenthin@mandiant.com
- lib/create-or-open-section-object william.ballenthin@mandiant.com
- load-code/dotnet/execute-dotnet-assembly-via-clr-host blas.kojusner@mandiant.com
- load-code/execute-vbscript-javascript-or-jscript-in-memory blas.kojusner@mandiant.com
- host-interaction/file-system/reference-absolute-stream-path-on-windows blas.kojusner@mandiant.com
- nursery/generate-method-via-reflection-in-dotnet michael.hunhoff@mandiant.com
- nursery/unmanaged-call-via-dynamic-pinvoke-in-dotnet michael.hunhoff@mandiant.com

### Bug Fixes
- render: convert feature attributes to aliased dictionary for vverbose #1152 @mike-hunhoff
- decouple Token dependency / extractor and features #1139 @mr-tz
- update pydantic model to guarantee type coercion #1176 @mike-hunhoff
- do not overwrite version in version.py during PyInstaller build #1169 @mr-tz
- render: fix vverbose rendering of offsets #1215 @williballenthin
- elf: better detect OS via GLIBC ABI version needed and dependencies #1221 @williballenthin
- dotnet: address unhandled exceptions with improved type checking #1230 @mike-hunhoff
- fix import-to-ida script formatting #1208 @williballenthin
- render: fix verbose rendering of scopes #1263 @williballenthin
- rules: better detect invalid rules #1282 @williballenthin
- show-features: better render strings with embedded whitespace #1267 @williballenthin
- handle vivisect bug around strings at instruction level, use min length 4 #1271 @williballenthin @mr-tz
- extractor: guard against invalid "calls from" features #1177 @mr-tz
- extractor: add format to global features #1258 @mr-tz
- extractor: discover all strings with length >= 4 #1280 @mr-tz
- extractor: don't extract byte features for strings #1293 @mr-tz

### capa explorer IDA Pro plugin
- fix: display instruction items #1154 @mr-tz
- fix: accept only plaintext pasted content #1194 @williballenthin
- fix: UnboundLocalError #1217 @williballenthin
- extractor: add support for COFF files and extern functions #1223 @mike-hunhoff
- doc: improve error messaging and documentation related to capa rule set #1249 @mike-hunhoff
- fix: assume 32-bit displacement for offsets #1250 @mike-hunhoff
- generator: refactor caching and matching #1251 @mike-hunhoff
- fix: improve exception handling to prevent IDA from locking up when errors occur #1262 @mike-hunhoff
- verify rule metadata using Pydantic #1167 @mr-tz
- extractor: make read consistent with file object behavior #1254 @mr-tz
- fix: UnboundLocalError x2 #1302 @mike-hunhoff
- cache capa results across IDA sessions #1279 @mr-tz

### Raw diffs
- [capa v4.0.1...v5.0.0](https://github.com/mandiant/capa/compare/v4.0.1...v5.0.0)
- [capa-rules v4.0.1...v5.0.0](https://github.com/mandiant/capa-rules/compare/v4.0.1...v5.0.0)


## v4.0.1 (2022-08-15)
Some rules contained invalid metadata fields that caused an error when rendering rule hits. We've updated all rules and enhanced the rule linter to catch such issues.

### New Rules (1)

- anti-analysis/obfuscation/obfuscated-with-vs-obfuscation jakub.jozwiak@mandiant.com


### Bug Fixes
- linter: use pydantic to validate rule metadata #1141 @mike-hunhoff
- build binaries using PyInstaller no longer overwrites functions in version.py #1136 @mr-tz

### Raw diffs
- [capa v4.0.0...v4.0.1](https://github.com/mandiant/capa/compare/v4.0.0...v4.0.1)
- [capa-rules v4.0.0...v4.0.1](https://github.com/mandiant/capa-rules/compare/v4.0.0...v4.0.1)

## v4.0.0 (2022-08-10)
Version 4 adds support for analyzing .NET executables. capa will autodetect .NET modules, or you can explicitly invoke the new feature extractor via `--format dotnet`. We've also extended the rule syntax for .NET features including `namespace` and `class`.

Additionally, new `instruction` scope and `operand` features enable users to create more explicit rules. These features are not backwards compatible. We removed the previously used `/x32` and `/x64` flavors of number and operand features.

We updated 49 existing rules and added 22 new rules leveraging these new features and characteristics to detect capabilities seen in .NET malware.

More breaking changes include updates to the JSON results document, freeze file format schema (now format version v2), and the internal handling of addresses.

Thanks for all the support, especially to @htnhan, @jtothej, @sara-rn, @anushkavirgaonkar, and @_re_fox!

*Deprecation warning: v4.0 will be the last capa version to support the SMDA backend.*

### New Features

 - add new scope "instruction" for matching mnemonics and operands #767 @williballenthin
 - add new feature "operand[{0, 1, 2}].number" for matching instruction operand immediate values #767 @williballenthin
 - add new feature "operand[{0, 1, 2}].offset" for matching instruction operand offsets #767 @williballenthin
 - extract additional offset/number features in certain circumstances #320 @williballenthin
 - add detection and basic feature extraction for dotnet #987 @mr-tz, @mike-hunhoff, @williballenthin
 - add file string extraction for dotnet files #1012 @mike-hunhoff
 - add file function-name extraction for dotnet files #1015 @mike-hunhoff
 - add unmanaged call characteristic for dotnet files #1023 @mike-hunhoff
 - add mixed mode characteristic feature extraction for dotnet files #1024 @mike-hunhoff
 - emit class and namespace features for dotnet files #1030 @mike-hunhoff
 - render: support Addresses that aren't simple integers, like .NET token+offset #981 @williballenthin
 - document rule tags and branches #1006 @williballenthin, @mr-tz

### Breaking Changes

  - instruction scope and operand feature are new and are not backwards compatible with older versions of capa
  - Python 3.7 is now the minimum supported Python version #866 @williballenthin
  - remove /x32 and /x64 flavors of number and operand features #932 @williballenthin
  - the tool now accepts multiple paths to rules, and JSON doc updated accordingly @williballenthin
  - extractors must use handles to identify functions/basic blocks/instructions #981 @williballenthin
  - the freeze file format schema was updated, including format version bump to v2 #986 @williballenthin

Deprecation notice: as described in [#937](https://github.com/mandiant/capa/issues/937), we plan to remove the SMDA backend for v5. If you rely on this backend, please reach out so we can discuss extending the support for SMDA or transitioning your workflow to use vivisect.

### New Rules (30)

- data-manipulation/encryption/aes/manually-build-aes-constants huynh.t.nhan@gmail.com
- nursery/get-process-image-filename michael.hunhoff@mandiant.com
- compiler/v/compiled-with-v jakub.jozwiak@mandiant.com
- compiler/zig/compiled-with-zig jakub.jozwiak@mandiant.com
- anti-analysis/packer/huan/packed-with-huan jakub.jozwiak@mandiant.com
- internal/limitation/file/internal-dotnet-file-limitation william.ballenthin@mandiant.com
- nursery/get-os-information-via-kuser_shared_data @mr-tz
- load-code/pe/resolve-function-by-parsing-PE-exports @sara-rn
- anti-analysis/packer/huan/packed-with-huan jakub.jozwiak@mandiant.com
- nursery/execute-dotnet-assembly anushka.virgaonkar@mandiant.com
- nursery/invoke-dotnet-assembly-method anushka.virgaonkar@mandiant.com
- collection/screenshot/capture-screenshot-via-keybd-event @_re_fox
- collection/browser/gather-chrome-based-browser-login-information @_re_fox
- nursery/power-down-monitor michael.hunhoff@mandiant.com
- nursery/hash-data-using-aphash @_re_fox
- nursery/hash-data-using-jshash @_re_fox
- host-interaction/file-system/files/list/enumerate-files-on-windows moritz.raabe@mandiant.com anushka.virgaonkar@mandiant.com
- nursery/check-clipboard-data anushka.virgaonkar@mandiant.com
- nursery/clear-clipboard-data anushka.virgaonkar@mandiant.com
- nursery/compile-dotnet-assembly anushka.virgaonkar@mandiant.com
- nursery/create-process-via-wmi anushka.virgaonkar@mandiant.com
- nursery/display-service-notification-message-box anushka.virgaonkar@mandiant.com
- nursery/find-process-by-name anushka.virgaonkar@mandiant.com
- nursery/generate-random-numbers-in-dotnet anushka.virgaonkar@mandiant.com
- nursery/send-keystrokes anushka.virgaonkar@mandiant.com
- nursery/send-request-in-dotnet anushka.virgaonakr@mandiant.com
- nursery/terminate-process-by-name-in-dotnet anushka.virgaonkar@mandiant.com
- nursery/hash-data-using-rshash @_re_fox
- persistence/authentication-process/act-as-credential-manager-dll jakub.jozwiak@mandiant.com
- persistence/authentication-process/act-as-password-filter-dll jakub.jozwiak@mandiant.com

### Bug Fixes
- improve handling _ prefix compile/link artifact #924 @mike-hunhoff
- better detect OS in ELF samples #988 @williballenthin
- display number feature zero in vverbose #1097 @mike-hunhoff

### capa explorer IDA Pro plugin
- improve file format extraction #918 @mike-hunhoff
- remove decorators added by IDA to ELF imports #919 @mike-hunhoff
- bug fixes for Address abstraction #1091 @mike-hunhoff

### Development

### Raw diffs
- [capa v3.2.0...v4.0.0](https://github.com/mandiant/capa/compare/v3.2.0...master)
- [capa-rules v3.2.0...v4.0.0](https://github.com/mandiant/capa-rules/compare/v3.2.0...master)

## v3.2.1 (2022-06-06)
This out-of-band release bumps the SMDA dependency version to enable installation on Python 3.10.

### Bug Fixes

- update SMDA dependency @mike-hunhoff #922

### Raw diffs
- [capa v3.2.0...v3.2.1](https://github.com/mandiant/capa/compare/v3.2.0...v3.2.1)
- [capa-rules v3.2.0...v3.2.1](https://github.com/mandiant/capa-rules/compare/v3.2.0...v3.2.1)

## v3.2.0 (2022-03-03)
This release adds a new characteristic `characteristic: call $+5` enabling users to create more explicit rules. The linter now also validates ATT&CK and MBC categories. Additionally, many dependencies, including the vivisect backend, have been updated.

One rule has been added and many more have been improved.

Thanks for all the support, especially to @kn0wl3dge and first time contributor @uckelman-sf!

### New Features

- linter: validate ATT&CK/MBC categories and IDs #103 @kn0wl3dge
- extractor: add characteristic "call $+5" feature #366 @kn0wl3dge

### New Rules (1)

- anti-analysis/obfuscation/obfuscated-with-advobfuscator jakub.jozwiak@mandiant.com

### Bug Fixes

- remove typing package as a requirement for Python 3.7+ compatibility #901 @uckelman-sf
- elf: fix OS detection for Linux kernel modules #867 @williballenthin

### Raw diffs
- [capa v3.1.0...v3.2.0](https://github.com/mandiant/capa/compare/v3.1.0...v3.2.0)
- [capa-rules v3.1.0...v3.2.0](https://github.com/mandiant/capa-rules/compare/v3.1.0...v3.2.0)

## v3.1.0 (2022-01-10)
This release improves the performance of capa while also adding 23 new rules and many code quality enhancements. We profiled capa's CPU usage and optimized the way that it matches rules, such as by short circuiting when appropriate. According to our testing, the matching phase is approximately 66% faster than v3.0.3! We also added support for Python 3.10, aarch64 builds, and additional MAEC metadata in the rule headers.
  
This release adds 23 new rules, including nine by Jakub Jozwiak of Mandiant. @ryantxu1 and @dzbeck updated the ATT&CK and MBC mappings for many rules. Thank you!
  
And as always, welcome first time contributors!

  - @kn0wl3dge
  - @jtothej
  - @cl30
  

### New Features

- engine: short circuit logic nodes for better performance #824 @williballenthin
- engine: add optimizer the order faster nodes first #829 @williballenthin
- engine: optimize rule evaluation by skipping rules that can't match #830 @williballenthin
- support python 3.10 #816 @williballenthin
- support aarch64 #683 @williballenthin
- rules: support maec/malware-family meta #841 @mr-tz
- engine: better type annotations/exhaustiveness checking #839 @cl30

### Breaking Changes: None

### New Rules (23)

- nursery/delete-windows-backup-catalog michael.hunhoff@mandiant.com
- nursery/disable-automatic-windows-recovery-features michael.hunhoff@mandiant.com
- nursery/capture-webcam-video @johnk3r
- nursery/create-registry-key-via-stdregprov michael.hunhoff@mandiant.com
- nursery/delete-registry-key-via-stdregprov michael.hunhoff@mandiant.com
- nursery/delete-registry-value-via-stdregprov michael.hunhoff@mandiant.com
- nursery/query-or-enumerate-registry-key-via-stdregprov michael.hunhoff@mandiant.com
- nursery/query-or-enumerate-registry-value-via-stdregprov michael.hunhoff@mandiant.com
- nursery/set-registry-value-via-stdregprov michael.hunhoff@mandiant.com
- data-manipulation/compression/decompress-data-using-ucl jakub.jozwiak@mandiant.com
- linking/static/wolfcrypt/linked-against-wolfcrypt jakub.jozwiak@mandiant.com
- linking/static/wolfssl/linked-against-wolfssl jakub.jozwiak@mandiant.com
- anti-analysis/packer/pespin/packed-with-pespin jakub.jozwiak@mandiant.com
- load-code/shellcode/execute-shellcode-via-windows-fibers jakub.jozwiak@mandiant.com
- load-code/shellcode/execute-shellcode-via-enumuilanguages jakub.jozwiak@mandiant.com
- anti-analysis/packer/themida/packed-with-themida william.ballenthin@mandiant.com
- load-code/shellcode/execute-shellcode-via-createthreadpoolwait jakub.jozwiak@mandiant.com
- host-interaction/process/inject/inject-shellcode-using-a-file-mapping-object jakub.jozwiak@mandiant.com
- load-code/shellcode/execute-shellcode-via-copyfile2 jakub.jozwiak@mandiant.com
- malware-family/plugx/match-known-plugx-module still@teamt5.org

### Rule Changes

  - update ATT&CK mappings by @ryantxu1
  - update ATT&CK and MBC mappings by @dzbeck
  - aplib detection by @cdong1012
  - golang runtime detection by @stevemk14eber

### Bug Fixes

- fix circular import error #825 @williballenthin
- fix smda negative number extraction #430 @kn0wl3dge

### capa explorer IDA Pro plugin

- pin supported versions to >= 7.4 and < 8.0 #849 @mike-hunhoff

### Development

- add profiling infrastructure #828 @williballenthin
- linter: detect shellcode extension #820 @mr-tz
- show features script: add backend flag #430 @kn0wl3dge

### Raw diffs
- [capa v3.0.3...v3.1.0](https://github.com/mandiant/capa/compare/v3.0.3...v3.1.0)
- [capa-rules v3.0.3...v3.1.0](https://github.com/mandiant/capa-rules/compare/v3.0.3...v3.1.0)


## v3.0.3 (2021-10-27)

This is primarily a rule maintenance release:
  - eight new rules, including all relevant techniques from [ATT&CK v10](https://medium.com/mitre-attack/introducing-attack-v10-7743870b37e3), and
  - two rules removed, due to the prevalence of false positives

We've also tweaked the status codes returned by capa.exe to be more specific and added a bit more metadata to the JSON output format.
 
As always, welcome first time contributors!
  - still@teamt5.org
  - zander.work@mandiant.com
                                                                                                     

### New Features

- show in which function a BB match is #130 @williballenthin
- main: exit with unique error codes when bailing #802 @williballenthin

### New Rules (8)

- nursery/resolve-function-by-fnv-1a-hash still@teamt5.org
- data-manipulation/encryption/encrypt-data-using-memfrob-from-glibc zander.work@mandiant.com
- collection/group-policy/discover-group-policy-via-gpresult william.ballenthin@mandiant.com
- host-interaction/bootloader/manipulate-safe-mode-programs william.ballenthin@mandiant.com
- nursery/enable-safe-mode-boot william.ballenthin@mandiant.com
- persistence/iis/persist-via-iis-module william.ballenthin@mandiant.com
- persistence/iis/persist-via-isapi-extension william.ballenthin@mandiant.com
- targeting/language/identify-system-language-via-api william.ballenthin@mandiant.com

## Removed rules (2)
- load-code/pe/parse-pe-exports: too many false positives in unrelated structure accesses
- anti-analysis/anti-vm/vm-detection/execute-anti-vm-instructions: too many false positives in junk code

### Bug Fixes

- update references from FireEye to Mandiant

### Raw diffs
- [capa v3.0.2...v3.0.3](https://github.com/fireeye/capa/compare/v3.0.2...v3.0.3)
- [capa-rules v3.0.2...v3.0.3](https://github.com/fireeye/capa-rules/compare/v3.0.2...v3.0.3)
  
## v3.0.2 (2021-09-28)
  
This release fixes an issue with the standalone executables built with PyInstaller when running capa against ELF files.

### Bug Fixes

- fix bug in PyInstaller config preventing ELF analysis #795 @mr-tz

### Raw diffs
- [capa v3.0.1...v3.0.2](https://github.com/fireeye/capa/compare/v3.0.1...v3.0.2)
- [capa-rules v3.0.1...v3.0.2](https://github.com/fireeye/capa-rules/compare/v3.0.1...v3.0.2)

## v3.0.1 (2021-09-27)

This version updates the version of vivisect used by capa. Users will experience fewer bugs and find improved analysis results.

Thanks to the community for highlighting issues and analysis misses. Your feedback is crucial to further improve capa.

### Bug Fixes

- fix many underlying bugs in vivisect analysis and update to version v1.0.5 #786 @williballenthin

### Raw diffs
- [capa v3.0.0...v3.0.1](https://github.com/fireeye/capa/compare/v3.0.0...v3.0.1)
- [capa-rules v3.0.0...v3.0.1](https://github.com/fireeye/capa-rules/compare/v3.0.0...v3.0.1)

## v3.0.0 (2021-09-15)

We are excited to announce version 3.0! :tada:

capa 3.0:
- adds support for ELF files targeting Linux thanks to [Intezer](https://www.intezer.com/)
- adds new features to specify OS, CPU architecture, and file format
- fixes a few bugs that may have led to false negatives (missed capabilities) in older versions
- adds 80 new rules, including 36 describing techniques for Linux

A huge thanks to everyone who submitted issues, provided feedback, and contributed code and rules.
Special acknowledgement to @Adir-Shemesh and @TcM1911 of [Intezer](https://www.intezer.com/) for contributing the code to enable ELF support.
Also, welcome first time contributors:
  - @jaredscottwilson
  - @cdong1012
  - @jlepore-fe 

### New Features

- all: add support for ELF files #700 @Adir-Shemesh @TcM1911
- rule format: add feature `format: ` for file format, like `format: pe` #723 @williballenthin
- rule format: add feature `arch: ` for architecture, like `arch: amd64` #723 @williballenthin
- rule format: add feature `os: ` for operating system, like `os: windows` #723 @williballenthin
- rule format: add feature `substring: ` for verbatim strings with leading/trailing wildcards #737 @williballenthin
- scripts: add `profile-memory.py` for profiling memory usage #736 @williballenthin
- main: add light weight ELF file feature extractor to detect file limitations #770 @mr-tz

### Breaking Changes

- rules using `format`, `arch`, `os`, or `substring` features cannot be used by capa versions prior to v3
- legacy term `arch` (i.e., "x32") is now called `bitness` @williballenthin
- freeze format gains new section for "global" features #759 @williballenthin

### New Rules (80)

- collection/webcam/capture-webcam-image @johnk3r
- nursery/list-drag-and-drop-files michael.hunhoff@mandiant.com
- nursery/monitor-clipboard-content michael.hunhoff@mandiant.com
- nursery/monitor-local-ipv4-address-changes michael.hunhoff@mandiant.com
- nursery/load-windows-common-language-runtime michael.hunhoff@mandiant.com
- nursery/resize-volume-shadow-copy-storage michael.hunhoff@mandiant.com
- nursery/add-user-account-group michael.hunhoff@mandiant.com
- nursery/add-user-account-to-group michael.hunhoff@mandiant.com
- nursery/add-user-account michael.hunhoff@mandiant.com
- nursery/change-user-account-password michael.hunhoff@mandiant.com
- nursery/delete-user-account-from-group michael.hunhoff@mandiant.com
- nursery/delete-user-account-group michael.hunhoff@mandiant.com
- nursery/delete-user-account michael.hunhoff@mandiant.com
- nursery/list-domain-servers michael.hunhoff@mandiant.com
- nursery/list-groups-for-user-account michael.hunhoff@mandiant.com
- nursery/list-user-account-groups michael.hunhoff@mandiant.com
- nursery/list-user-accounts-for-group michael.hunhoff@mandiant.com
- nursery/list-user-accounts michael.hunhoff@mandiant.com
- nursery/parse-url michael.hunhoff@mandiant.com
- nursery/register-raw-input-devices michael.hunhoff@mandiant.com
- anti-analysis/packer/gopacker/packed-with-gopacker jared.wilson@mandiant.com
- host-interaction/driver/create-device-object @mr-tz
- host-interaction/process/create/execute-command @mr-tz
- data-manipulation/encryption/create-new-key-via-cryptacquirecontext chuong.dong@mandiant.com
- host-interaction/log/clfs/append-data-to-clfs-log-container blaine.stancill@mandiant.com
- host-interaction/log/clfs/read-data-from-clfs-log-container blaine.stancill@mandiant.com
- data-manipulation/encryption/hc-128/encrypt-data-using-hc-128-via-wolfssl blaine.stancill@mandiant.com
- c2/shell/create-unix-reverse-shell joakim@intezer.com
- c2/shell/execute-shell-command-received-from-socket joakim@intezer.com
- collection/get-current-user joakim@intezer.com
- host-interaction/file-system/change-file-permission joakim@intezer.com
- host-interaction/hardware/memory/get-memory-information joakim@intezer.com
- host-interaction/mutex/lock-file joakim@intezer.com
- host-interaction/os/version/get-kernel-version joakim@intezer.com
- host-interaction/os/version/get-linux-distribution joakim@intezer.com
- host-interaction/process/terminate/terminate-process-via-kill joakim@intezer.com
- lib/duplicate-stdin-and-stdout joakim@intezer.com
- nursery/capture-network-configuration-via-ifconfig joakim@intezeer.com
- nursery/collect-ssh-keys joakim@intezer.com
- nursery/enumerate-processes-via-procfs joakim@intezer.com
- nursery/interact-with-iptables joakim@intezer.com
- persistence/persist-via-desktop-autostart joakim@intezer.com
- persistence/persist-via-shell-profile-or-rc-file joakim@intezer.com
- persistence/service/persist-via-rc-script joakim@intezer.com
- collection/get-current-user-on-linux joakim@intezer.com
- collection/network/get-mac-address-on-windows moritz.raabe@mandiant.com
- host-interaction/file-system/read/read-file-on-linux moritz.raabe@mandiant.com joakim@intezer.com
- host-interaction/file-system/read/read-file-on-windows moritz.raabe@mandiant.com
- host-interaction/file-system/write/write-file-on-windows william.ballenthin@mandiant.com
- host-interaction/os/info/get-system-information-on-windows moritz.raabe@mandiant.com joakim@intezer.com
- host-interaction/process/create/create-process-on-windows moritz.raabe@mandiant.com
- linking/runtime-linking/link-function-at-runtime-on-windows moritz.raabe@mandiant.com
- nursery/create-process-on-linux joakim@intezer.com
- nursery/enumerate-files-on-linux william.ballenthin@mandiant.com
- nursery/get-mac-address-on-linux joakim@intezer.com
- nursery/get-system-information-on-linux joakim@intezer.com
- nursery/link-function-at-runtime-on-linux joakim@intezer.com
- nursery/write-file-on-linux joakim@intezer.com
- communication/socket/tcp/send/obtain-transmitpackets-callback-function-via-wsaioctl jonathan.lepore@mandiant.com
- nursery/linked-against-cpp-http-library @mr-tz
- nursery/linked-against-cpp-json-library @mr-tz

### Bug Fixes

- main: fix `KeyError: 0` when reporting results @williballehtin #703
- main: fix potential false negatives due to namespaces across scopes @williballenthin #721
- linter: suppress some warnings about imports from ntdll/ntoskrnl @williballenthin #743
- linter: suppress some warnings about missing examples in the nursery @williballenthin #747

### capa explorer IDA Pro plugin

- explorer: add additional filter logic when displaying matches by function #686 @mike-hunhoff
- explorer: remove duplicate check when saving file #687 @mike-hunhoff
- explorer: update IDA extractor to use non-canon mnemonics #688 @mike-hunhoff
- explorer: allow user to add specified number of bytes when adding a Bytes feature in the Rule Generator #689 @mike-hunhoff
- explorer: enforce max column width Features and Editor panes #691 @mike-hunhoff
- explorer: add option to limit features to currently selected disassembly address #692 @mike-hunhoff
- explorer: update support documentation and runtime checks #741 @mike-hunhoff
- explorer: small performance boost to rule generator search functionality #742 @mike-hunhoff
- explorer: add support for arch, os, and format features #758 @mike-hunhoff
- explorer: improve parsing algorithm for rule generator feature editor #768 @mike-hunhoff

### Development

### Raw diffs
- [capa v2.0.0...v3.0.0](https://github.com/mandiant/capa/compare/v2.0.0...v3.0.0)
- [capa-rules v2.0.0...v3.0.0](https://github.com/mandiant/capa-rules/compare/v2.0.0...v3.0.0)


## v2.0.0 (2021-07-19)

We are excited to announce version 2.0! :tada:
capa 2.0:
- enables anyone to contribute rules more easily
- is the first Python 3 ONLY version
- provides more concise and relevant result via identification of library functions using FLIRT
  ![capa v2.0 results ignoring library code functions](doc/img/changelog/flirt-ignore.png)
- includes many features and enhancements for the capa explorer IDA plugin
- adds 93 new rules, including all new techniques introduced in MITRE ATT&CK v9

A huge thanks to everyone who submitted issues, provided feedback, and contributed code and rules. Many colleagues across dozens of organizations have volunteered their experience to improve this tool! :heart:


### New Features

- rules: update ATT&CK and MBC mappings https://github.com/mandiant/capa-rules/pull/317 @williballenthin
- main: use FLIRT signatures to identify and ignore library code #446 @williballenthin
- tests: update test cases and caching #545 @mr-tz
- scripts: capa2yara.py convert capa rules to YARA rules #561 @ruppde
- rule: add file-scope feature (`function-name`) for recognized library functions #567 @williballenthin
- main: auto detect shellcode based on file extension #516 @mr-tz
- main: more detailed progress bar output when matching functions #562 @mr-tz
- main: detect file limitations without doing code analysis for better performance #583 @williballenthin
- show-features: don't show features from library functions #569 @williballenthin
- linter: summarize results at the end #571 @williballenthin
- linter: check for `or` with always true child statement, e.g. `optional`, colors #348 @mr-tz

### Breaking Changes

- py3: drop Python 2 support #480 @Ana06
- meta: added `library_functions` field, `feature_counts.functions` does not include library functions any more #562 @mr-tz
- json: results document now contains parsed ATT&CK and MBC fields instead of canonical representation #526 @mr-tz
- json: record all matching strings for regex #159 @williballenthin
- main: implement file limitations via rules not code #390 @williballenthin
- json: correctly render negative offsets #619 @williballenthin
- library: remove logic from `__init__.py` throughout #622 @williballenthin

### New Rules (93)

- anti-analysis/packer/amber/packed-with-amber @gormaniac
- collection/file-managers/gather-3d-ftp-information @re-fox
- collection/file-managers/gather-alftp-information @re-fox
- collection/file-managers/gather-bitkinex-information @re-fox
- collection/file-managers/gather-blazeftp-information @re-fox
- collection/file-managers/gather-bulletproof-ftp-information @re-fox
- collection/file-managers/gather-classicftp-information @re-fox
- collection/file-managers/gather-coreftp-information @re-fox
- collection/file-managers/gather-cuteftp-information @re-fox
- collection/file-managers/gather-cyberduck-information @re-fox
- collection/file-managers/gather-direct-ftp-information @re-fox
- collection/file-managers/gather-directory-opus-information @re-fox
- collection/file-managers/gather-expandrive-information @re-fox
- collection/file-managers/gather-faststone-browser-information @re-fox
- collection/file-managers/gather-fasttrack-ftp-information @re-fox
- collection/file-managers/gather-ffftp-information @re-fox
- collection/file-managers/gather-filezilla-information @re-fox
- collection/file-managers/gather-flashfxp-information @re-fox
- collection/file-managers/gather-fling-ftp-information @re-fox
- collection/file-managers/gather-freshftp-information @re-fox
- collection/file-managers/gather-frigate3-information @re-fox
- collection/file-managers/gather-ftp-commander-information @re-fox
- collection/file-managers/gather-ftp-explorer-information @re-fox
- collection/file-managers/gather-ftp-voyager-information @re-fox
- collection/file-managers/gather-ftpgetter-information @re-fox
- collection/file-managers/gather-ftpinfo-information @re-fox
- collection/file-managers/gather-ftpnow-information @re-fox
- collection/file-managers/gather-ftprush-information @re-fox
- collection/file-managers/gather-ftpshell-information @re-fox
- collection/file-managers/gather-global-downloader-information @re-fox
- collection/file-managers/gather-goftp-information @re-fox
- collection/file-managers/gather-leapftp-information @re-fox
- collection/file-managers/gather-netdrive-information @re-fox
- collection/file-managers/gather-nexusfile-information @re-fox
- collection/file-managers/gather-nova-ftp-information @re-fox
- collection/file-managers/gather-robo-ftp-information @re-fox
- collection/file-managers/gather-securefx-information @re-fox
- collection/file-managers/gather-smart-ftp-information @re-fox
- collection/file-managers/gather-softx-ftp-information @re-fox
- collection/file-managers/gather-southriver-webdrive-information @re-fox
- collection/file-managers/gather-staff-ftp-information @re-fox
- collection/file-managers/gather-total-commander-information @re-fox
- collection/file-managers/gather-turbo-ftp-information @re-fox
- collection/file-managers/gather-ultrafxp-information @re-fox
- collection/file-managers/gather-winscp-information @re-fox
- collection/file-managers/gather-winzip-information @re-fox
- collection/file-managers/gather-wise-ftp-information @re-fox
- collection/file-managers/gather-ws-ftp-information @re-fox
- collection/file-managers/gather-xftp-information @re-fox
- data-manipulation/compression/decompress-data-using-aplib @r3c0nst @mr-tz
- host-interaction/bootloader/disable-code-signing @williballenthin
- host-interaction/bootloader/manipulate-boot-configuration @williballenthin
- host-interaction/driver/disable-driver-code-integrity @williballenthin
- host-interaction/file-system/bypass-mark-of-the-web @williballenthin
- host-interaction/network/domain/get-domain-information @recvfrom
- host-interaction/session/get-logon-sessions @recvfrom
- linking/runtime-linking/resolve-function-by-fin8-fasthash @r3c0nst @mr-tz
- nursery/build-docker-image @williballenthin
- nursery/create-container @williballenthin
- nursery/encrypt-data-using-fakem-cipher @mike-hunhoff
- nursery/list-containers @williballenthin
- nursery/run-in-container @williballenthin
- persistence/registry/appinitdlls/disable-appinit_dlls-code-signature-enforcement @williballenthin
- collection/password-manager/steal-keepass-passwords-using-keefarce @Ana06
- host-interaction/network/connectivity/check-internet-connectivity-via-wininet matthew.williams@mandiant.com michael.hunhoff@mandiant.com
- nursery/create-bits-job @mr-tz
- nursery/execute-syscall-instruction @kulinacs @mr-tz
- nursery/connect-to-wmi-namespace-via-wbemlocator michael.hunhoff@mandiant.com
- anti-analysis/obfuscation/obfuscated-with-callobfuscator johnk3r
- executable/installer/inno-setup/packaged-as-an-inno-setup-installer awillia2@cisco.com
- data-manipulation/hashing/djb2/hash-data-using-djb2 awillia2@cisco.com
- data-manipulation/encoding/base64/decode-data-using-base64-via-dword-translation-table gilbert.elliot@mandiant.com
- nursery/list-tcp-connections-and-listeners michael.hunhoff@mandiant.com
- nursery/list-udp-connections-and-listeners michael.hunhoff@mandiant.com
- nursery/log-keystrokes-via-raw-input-data michael.hunhoff@mandiant.com
- nursery/register-http-server-url michael.hunhoff@mandiant.com
- internal/limitation/file/internal-autoit-file-limitation.yml william.ballenthin@mandiant.com
- internal/limitation/file/internal-dotnet-file-limitation.yml william.ballenthin@mandiant.com
- internal/limitation/file/internal-installer-file-limitation.yml william.ballenthin@mandiant.com
- internal/limitation/file/internal-packer-file-limitation.yml william.ballenthin@mandiant.com
- host-interaction/network/domain/enumerate-domain-computers-via-ldap awillia2@cisco.com
- host-interaction/network/domain/get-domain-controller-name awillia2@cisco.com
- internal/limitation/file/internal-visual-basic-file-limitation @mr-tz
- data-manipulation/hashing/md5/hash-data-with-md5 moritz.raabe@mandiant.com
- compiler/autohotkey/compiled-with-autohotkey awillia2@cisco.com
- internal/limitation/file/internal-autohotkey-file-limitation @mr-tz
- host-interaction/process/dump/create-process-memory-minidump michael.hunhoff@mandiant.com
- nursery/get-storage-device-properties michael.hunhoff@mandiant.com
- nursery/execute-shell-command-via-windows-remote-management michael.hunhoff@mandiant.com
- nursery/get-token-privileges michael.hunhoff@mandiant.com
- nursery/prompt-user-for-credentials michael.hunhoff@mandiant.com
- nursery/spoof-parent-pid michael.hunhoff@mandiant.com

### Bug Fixes

- build: use Python 3.8 for PyInstaller to support consistently running across multiple operating systems including Windows 7 #505 @mr-tz
- main: correctly match BB-scope matches at file scope #605 @williballenthin
- main: do not process non-PE files even when --format explicitly provided #664 @mr-tz

### capa explorer IDA Pro plugin
- explorer: IDA 7.6 support #497 @williballenthin
- explorer: explain how to install IDA 7.6 patch to enable the plugin #528 @williballenthin
- explorer: document IDA 7.6sp1 as alternative to the patch #536 @Ana06
- explorer: add support for function-name feature #618 @mike-hunhoff
- explorer: circular import workaround #654 @mike-hunhoff
- explorer: add argument to control whether to automatically analyze when running capa explorer #548 @Ana06
- explorer: extract API features via function names recognized by IDA/FLIRT #661 @mr-tz

### Development

- ci: add capa release link to capa-rules tag #517 @Ana06
- ci, changelog: update `New Rules` section in CHANGELOG automatically https://github.com/mandiant/capa-rules/pull/374 #549 #604 @Ana06
- ci, changelog: support multiple author in sync GH https://github.com/mandiant/capa-rules/pull/378 @Ana06
- ci, lint: check statements for single child statements #563 @mr-tz
- ci: reject PRs without CHANGELOG update to ensure CHANGELOG is kept up-to-date #584 @Ana06
- ci: test that scripts run #660 @mr-tz

### Raw diffs

<!-- The diff uses v1.6.1 because master doesn't include v1.6.2 and v1.6.3 -->
- [capa v1.6.1...v2.0.0](https://github.com/mandiant/capa/compare/v1.6.1...v2.0.0)
- [capa-rules v1.6.1...v2.0.0](https://github.com/mandiant/capa-rules/compare/v1.6.1...v2.0.0)


## v1.6.3 (2021-04-29)

This release adds IDA 7.6 support to capa.

### Changes

- IDA 7.6 support @williballenthin @Ana06

### Raw diffs

  - [capa v1.6.2...v1.6.3](https://github.com/mandiant/capa/compare/v1.6.2...v1.6.3)


## v1.6.2 (2021-04-13)

This release backports a fix to capa 1.6: The Windows binary was built with Python 3.9 which doesn't support Windows 7.

### Bug Fixes

- build: use Python 3.8 for PyInstaller to support consistently running across multiple operating systems including Windows 7 @mr-tz @Ana06

### Raw diffs

  - [capa v1.6.1...v1.6.2](https://github.com/mandiant/capa/compare/v1.6.1...v1.6.2)


## v1.6.1 (2021-04-07)

This release includes several bug fixes, such as a vivisect issue that prevented capa from working on Windows with Python 3. It also adds 17 new rules and a bunch of improvements in the rules and IDA rule generator. We appreciate everyone who opened issues, provided feedback, and contributed code and rules.

### Upcoming changes

**This is the very last capa release that supports Python 2.** The next release will be v2.0 and will have breaking changes, including the removal of Python 2 support.

### New features

- explorer: add support for multi-line tab and SHIFT + Tab #474 @mike-hunhoff

![multi-line tab in rule generator](doc/img/changelog/tab.gif)

### New Rules (17)

- encrypt data using RC4 with custom key via WinAPI @MalwareMechanic
- encrypt data using Curve25519 @dandonov
- packaged as an IExpress self-extracting archive @recvfrom
- create registry key via offline registry library @johnk3r
- open registry key via offline registry library @johnk3r
- query registry key via offline registry library @johnk3r
- set registry key via offline registry library @johnk3r
- delete registry key via offline registry library @johnk3r
- enumerate PE sections @Ana06
- inject DLL reflectively @Ana06
- inspect section memory permissions @Ana06
- parse PE exports @Ana06
- rebuild import table @Ana06
- compare security identifiers @mike-hunhoff
- get user security identifier @mike-hunhoff
- listen for remote procedure calls @mike-hunhoff
- query remote server for available data @mike-hunhoff

### Bug Fixes

- vivisect: update to v1.0.1 which includes bug fix for #459 (capa failed in Windows with Python 3 and vivisect) #512 @williballenthin
- explorer: fix initialize rules directory #464 @mike-hunhoff
- explorer: support subscope rules #493 @mike-hunhoff
- explorer: add checks to validate matched data when searching #500 @mike-hunhoff
- features, explorer: add support for string features with special characters e.g. '\n' #468 @mike-hunhoff

### Changes

- vivisect: raises `IncompatibleVivVersion` instead of `UnicodeDecodeError` when using incompatible Python 2 `.viv` files with Python3 #479 @Ana06
- explorer: improve settings modification #465 @mike-hunhoff
- rules: improvements @mr-tz, @re-fox, @mike-hunhoff
- rules, lint: enforce string with double quotes formatting in rules #468 @mike-hunhoff
- lint: ensure LF end of line #485 #486 @mr-tz
- setup: pin dependencies #513 #504 @Ana06 @mr-tz

### Development

- ci: test on Windows, Ubuntu, macOS across Python versions #470 @mr-tz @Ana06
- ci: pin OS versions #491 @williballenthin
- ci: tag capa-rules on release #476 @Ana06
- doc: document release process #476 @Ana06
- doc: Improve README badges #477 #478 @ana06 @mr-tz
- doc: update capa explorer documentation #503 @mike-hunhoff
- doc: add PR template #495 @mr-tz
- changelog: document incompatibility of viv files #475 @Ana06
- rule loading: ignore files starting with .git #492 @mr-tz

### Raw diffs

  - [capa v1.6.0...v1.6.1](https://github.com/mandiant/capa/compare/v1.6.0...v1.6.1)
  - [capa-rules v1.6.0...v1.6.1](https://github.com/mandiant/capa-rules/compare/v1.6.0...v1.6.1)


## v1.6.0 (2021-03-09)

This release adds the capa explorer rule generator plugin for IDA Pro, vivisect support for Python 3 and 12 new rules. We appreciate everyone who opened issues, provided feedback, and contributed code and rules. Thank you also to the vivisect development team (@rakuy0, @atlas0fd00m) for the Python 3 support (`vivisect==1.0.0`) and the fixes for Python 2 (`vivisect==0.2.1`).

### Rule Generator IDA Plugin

The capa explorer IDA plugin now helps you quickly build new capa rules using features extracted directly from your IDA database. Without leaving the plugin interface you can use the features extracted by capa explorer to develop and test new rules and save your work directly to your capa rules directory. To get started select the new `Rule Generator` tab, navigate to a function in the IDA `Disassembly` view, and click `Analyze`. For more information check out the capa explorer [readme](https://github.com/mandiant/capa/blob/master/capa/ida/plugin/README.md).

![](doc/img/rulegen_expanded.png)

### Python 2/3 vivisect workspace compatibility

This version of capa adds Python 3 support in vivisect. Note that `.viv` files (generated by vivisect) are not compatible between Python 2 and Python 3. When updating to Python 3 you need to delete all the `.viv` files for capa to work.

If you get the following error (or a similar one), you most likely need to delete `.viv` files:
```
UnicodeDecodeError: 'ascii' codec can't decode byte 0x90 in position 2: ordinal not in range(128)
```

### Upcoming changes

**This is the last capa release that supports Python 2.** The next release will be v2.0 and will have breaking changes, including the removal of Python 2 support.

If you have workflows that rely on the Python 2 version and need future maintenance, please reach out. We may be able to supply limited backports of key fixes and features.

### New features

- explorer: Add capa explorer rule generator plugin for IDA Pro. Now capa explorer helps you build new capa rules!  #426, #438, #439 @mike-hunhoff
- python: Python 3 support in vivisect #421 @Ana06
- main: Add backend option in Python 3 to select the backend to be used (either SMDA or vivisect) #421 @Ana06
- python: Python 3 support in IDA #429, #437 @mike-hunhoff
- ci: test pyinstaller CI #452 @williballenthin
- scripts: enable multiple backends in `show-features.py` #429 @mike-hunhoff
- scripts: add `scripts/vivisect-py2-vs-py3.sh`  to compare vivisect Python 2 vs 3 (can easily be modified to test run times and compare different versions) #421 @Ana06

### New Rules (12)

- patch process command line @re-fox @williballenthin (graduated from nursery)
- compiled with dmd @re-fox
- compiled with exe4j @johnk3r
- compiled from Visual Basic @williballenthin
- capture screenshot in Go @TcM1911
- compiled with Nim @mike-hunhoff
- linked against Go process enumeration library @TcM1911
- linked against Go registry library @TcM1911
- linked against Go WMI library @TcM1911
- linked against Go static asset library @TcM1911
- inspect load icon resource @mike-hunhoff
- linked against XZip @mr-tz

### Bug Fixes

- ida: check for unmapped addresses when resolving data references #436 @mike-hunhoff

### Changes

- setup: vivisect v1.0.0 is the default backend for Python3 (it was SMDA before) #421 @Ana06
- setup: bump vivisect to 0.2.1 #454 @mr-tz
- linter: adding ntoskrnl, ntdll overlap lint #428 @mike-hunhoff
- ci: use py3.9 and pyinstaller 4.2 to build standalone binaries #452 @williballenthin
- scripts: remove old migration script #450 @williballenthin

### Development

- main: factor out common cli argument handling #450 @williballenthin

### Raw diffs

  - [capa v1.5.1...v1.6.0](https://github.com/mandiant/capa/compare/v1.5.1...v1.6.0)
  - [capa-rules v1.5.1...v1.6.0](https://github.com/mandiant/capa-rules/compare/v1.5.1...v1.6.0)


## v1.5.1 (2021-02-09)

This release fixes the version number that we forgot to update for v1.5.0 (therefore, v1.5.0 was not published to pypi). It also includes 1 new rule and some rule improvements.

### New Rules (1)

- encrypt data using vest @re-fox

### Raw diffs

  - [capa v1.5.0...v1.5.1](https://github.com/mandiant/capa/compare/v1.5.1...v1.6.0)
  - [capa-rules v1.5.0...v1.5.1](https://github.com/mandiant/capa-rules/compare/v1.5.1...v1.6.0)


## v1.5.0 (2021-02-05)

This release brings support for running capa under Python 3 via [SMDA](https://github.com/danielplohmann/smda), more thorough CI testing and linting, better extraction of strings and byte features, and 50 (!) new rules. We appreciate everyone who opened issues, provided feedback, and contributed code and rules. A special shout out to the following new project contributors:

  - @johnk3r
  - @doomedraven
  - @stvemillertime
  - @itreallynick
  - @0x534a
  
@dzbeck also added [Malware Behavior Catalog](https://github.com/MBCProject/mbc-markdown) (MBC) and ATT&CK mappings for many rules.

Download a standalone binary below and checkout the readme [here on GitHub](https://github.com/mandiant/capa/). Report issues on our [issue tracker](https://github.com/mandiant/capa/issues) and contribute new rules at [capa-rules](https://github.com/mandiant/capa-rules/).


### New Features

  - py3 support via SMDA #355 @danielplohmann @jcrussell
  - scripts: example of using capa as a library #372, #380 @doomedraven
  - ci: enable dependabot #373 @mr-tz
  - ci: lint rules @mr-tz
  - ci: lint rule format #401 @mr-tz
  - freeze: add base address #391 @mr-tz
  - json: meta: add base address #412 @mr-tz

### New Rules (50)

  - 64-bit execution via heavens gate @recvfrom
  - contain anti-disasm techniques @mr-tz
  - check for microsoft office emulation @re-fox
  - check for windows sandbox via device @re-fox
  - check for windows sandbox via dns suffix @re-fox
  - check for windows sandbox via genuine state @re-fox
  - check for windows sandbox via process name @re-fox
  - check for windows sandbox via registry @re-fox
  - capture microphone audio @re-fox
  - capture public ip @re-fox
  - get domain trust relationships @johnk3r
  - check HTTP status code @mr-tz
  - compiled with perl2exe @re-fox
  - compiled with ps2exe @re-fox
  - compiled with pyarmor @stvemillertime, @itreallynick
  - validate payment card number using luhn algorithm @re-fox
  - hash data using fnv @re-fox @mr-tz
  - generate random numbers via WinAPI @mike-hunhoff @johnk3r
  - enumerate files recursively @re-fox
  - get file system object information @mike-hunhoff
  - read virtual disk @re-fox
  - register minifilter driver @mike-hunhoff
  - start minifilter driver @mike-hunhoff
  - enumerate gui resources @johnk3r
  - simulate CTRL ALT DEL @mike-hunhoff
  - hijack thread execution @0x534a
  - inject dll @0x534a
  - inject pe @0x534a
  - create or open registry key @mike-hunhoff
  - delete registry value @mike-hunhoff
  - query or enumerate registry key @mike-hunhoff
  - query or enumerate registry value @mike-hunhoff
  - resume thread @0x534a
  - suspend thread @0x534a
  - allocate memory @0x534a
  - allocate RW memory @0x534a
  - contain pusha popa sequence @mr-tz
  - create or open file @mike-hunhoff
  - open process @0x534a
  - open thread @0x534a
  - get kernel32 base address @mr-tz
  - get ntdll base address @mr-tz
  - encrypt or decrypt data via BCrypt @mike-hunhoff
  - generate random numbers using the Delphi LCG @williballenthin
  - hash data via BCrypt @mike-hunhoff
  - migrate process to active window station @williballenthin
  - patch process command line @williballenthin
  - resolve function by hash @williballenthin
  - persist via Winlogon Helper DLL registry key @0x534a
  - schedule task via command line @0x534a

### Bug Fixes

  - doc: pyinstaller build process @mr-tz
  - ida: better bytes extraction #409 @mike-hunhoff
  - viv: better unicode string extraction #364 @mike-hunhoff
  - viv: better unicode string extraction #378 @mr-tz
  - viv: more xor instructions #379 @mr-tz
  - viv: decrease logging verbosity #381 @mr-tz
  - rules: fix api description syntax #403 @mike-hunhoff
  - main: disable progress background thread #410 @mike-hunhoff
  
### Changes

  - rules: return lib rules for scopes #398 @mr-tz
  
### Raw diffs

  - [capa v1.4.1...v1.5.0](https://github.com/mandiant/capa/compare/v1.4.1...v1.5.0)
  - [capa-rules v1.4.0...v1.5.0](https://github.com/mandiant/capa-rules/compare/v1.4.0...v1.5.0)

## v1.4.1 (2020-10-23)

This release fixes an issue building capa on our CI server, which prevented us from building standalone binaries for v1.4.1.

### Bug Fixes

  - install VC dependencies for Python 2.7 during Windows build
  
### Raw diffs

  - [capa v1.4.0...v1.4.1](https://github.com/mandiant/capa/compare/v1.4.0...v1.4.1)
  - [capa-rules v1.4.0...v1.4.1](https://github.com/mandiant/capa-rules/compare/v1.4.0...v1.4.1)  

## v1.4.0 (2020-10-23)

This capa release includes changes to the rule parsing, enhanced feature extraction, various bug fixes, and improved capa scripts. Everyone should benefit from the improved functionality and performance. The community helped to add 69 new rules. We appreciate everyone who opened issues, provided feedback, and contributed code and rules. A special shout out to the following new project contributors:

  - @mwilliams31
  - @yt0ng

@dzbeck added [Malware Behavior Catalog](https://github.com/MBCProject/mbc-markdown) (MBC) and ATT&CK mappings for 86 rules.

Download a standalone binary below and checkout the readme [here on GitHub](https://github.com/mandiant/capa/). Report issues on our [issue tracker](https://github.com/mandiant/capa/issues) and contribute new rules at [capa-rules](https://github.com/mandiant/capa-rules/).

### New features

  - script that demonstrates bulk processing @williballenthin #307
  - main: render MBC table @mr-tz #332
  - ida backend: improve detection of APIs called via two or more chained thunks @mike-hunhoff #340
  - viv backend: improve detection of APIs called via two or more chained thunks @mr-tz #341
  - features: extract APIs called via jmp instruction @mr-tz #337

### New rules

  - clear the Windows event log @mike-hunhoff
  - crash the Windows event logging service @mike-hunhoff
  - packed with kkrunchy @re-fox
  - packed with nspack @re-fox
  - packed with pebundle @re-fox
  - packed with pelocknt @re-fox
  - packed with peshield @re-fox
  - packed with petite @re-fox
  - packed with rlpack @re-fox
  - packed with upack @re-fox
  - packed with y0da crypter @re-fox
  - compiled with rust @re-fox
  - compute adler32 checksum @mwilliams31
  - encrypt-data-using-hc-128 @recvfrom
  - manipulate console @williballenthin
  - references logon banner @re-fox
  - terminate process via fastfail @re-fox
  - delete volume shadow copies @mr-tz
  - authenticate HMAC @mr-tz
  - compiled from EPL @williballenthin
  - compiled with Go @williballenthin
  - create Restart Manager session @mike-hunhoff
  - decode data using Base64 via WinAPI @mike-hunhoff
  - empty recycle bin quietly @mwilliams31
  - enumerate network shares @mike-hunhoff
  - hook routines via microsoft detours @williballenthin
  - hooked by API Override @williballenthin
  - impersonate user @mike-hunhoff
  - the @williballenthin packer detection package, thanks to Hexacorn for the data, see https://www.hexacorn.com/blog/2016/12/15/pe-section-names-re-visited/
    - packed with CCG
    - packed with Crunch
    - packed with Dragon Armor
    - packed with enigma
    - packed with Epack
    - packed with MaskPE
    - packed with MEW
    - packed with Mpress
    - packed with Neolite
    - packed with PECompact
    - packed with Pepack
    - packed with Perplex
    - packed with ProCrypt
    - packed with RPCrypt
    - packed with SeauSFX
    - packed with Shrinker
    - packed with Simple Pack
    - packed with StarForce
    - packed with SVKP
    - packed with Themida
    - packed with TSULoader
    - packed with VProtect
    - packed with WWPACK
    - rebuilt by ImpRec
    - packaged as a Pintool
    - packaged as a CreateInstall installer
    - packaged as a WinZip self-extracting archive
  - reference 114DNS DNS server @williballenthin
  - reference AliDNS DNS server @williballenthin
  - reference Cloudflare DNS server @williballenthin
  - reference Comodo Secure DNS server @williballenthin
  - reference Google Public DNS server @williballenthin
  - reference Hurricane Electric DNS server @williballenthin
  - reference kornet DNS server @williballenthin
  - reference L3 DNS server @williballenthin
  - reference OpenDNS DNS server @williballenthin
  - reference Quad9 DNS server @williballenthin
  - reference Verisign DNS server @williballenthin
  - run as service @mike-hunhoff
  - schedule task via ITaskService @mike-hunhoff
  - references DNS over HTTPS endpoints @yt0ng

### Bug fixes

  - ida plugin: fix tree-view exception @mike-hunhoff #315
  - ida plugin: fix feature count @mike-hunhoff
  - main: fix reported total rule count @williballenthin #325
  - features: fix handling of API names with multiple periods @mike-hunhoff #329
  - ida backend: find all byte sequences instead of only first @mike-hunhoff #335
  - features: display 0 value @mr-tz #338
  - ida backend: extract ordinal and name imports @mr-tz #343
  - show-features: improvements and support within IDA @mr-tz #342
  - main: sanity check MBC rendering @williballenthin
  - main: handle sample path that contains non-ASCII characters @mr-tz #328

### Changes

  - rules: use yaml.CLoader for better performance @williballenthin #306
  - rules: parse descriptions for statements @mr-tz #312

### Raw diffs

  - [capa v1.3.0...v1.4.0](https://github.com/mandiant/capa/compare/v1.3.0...v1.4.0)
  - [capa-rules v1.3.0...v1.4.0](https://github.com/mandiant/capa-rules/compare/v1.3.0...v1.4.0)

## v1.3.0 (2020-09-14)

This release brings newly updated mappings to the [Malware Behavior Catalog version 2.0](https://github.com/MBCProject/mbc-markdown), many enhancements to the IDA Pro plugin, [flare-capa on PyPI](https://pypi.org/project/flare-capa/), a bunch of bug fixes to improve feature extraction, and four new rules. We received contributions from ten reverse engineers, including seven new ones:

  - @dzbeck
  - @recvfrom
  - @toomanybananas
  - @cclauss 
  - @adamprescott91 
  - @weslambert
  - @stevemk14ebr 
  
Download a standalone binary below and checkout the readme [here on GitHub](https://github.com/mandiant/capa/). Report issues on our [issue tracker](https://github.com/mandiant/capa/issues) and contribute new rules at [capa-rules](https://github.com/mandiant/capa-rules/).

### Key changes to IDA Plugin

The IDA Pro integration is now distributed as a real plugin, instead of a script. This enables a few things:

  - keyboard shortcuts and file menu integration
  - updates distributed PyPI/`pip install --upgrade` without touching your `%IDADIR%`
  - generally doing thing the "right way"

How to get this new version? Its easy: download [capa_explorer.py](https://raw.githubusercontent.com/mandiant/capa/master/capa/ida/plugin/capa_explorer.py) to your IDA plugins directory and update your capa installation (incidentally, this is a good opportunity to migrate to `pip install flare-capa` instead of git checkouts). Now you should see the plugin listed in the `Edit > Plugins > FLARE capa explorer` menu in IDA. 

Please refer to the plugin [readme](https://github.com/mandiant/capa/blob/master/capa/ida/plugin/README.md) for additional information on installing and using the IDA Pro plugin.

Please open an issue in this repository if you notice anything weird.
 
### New features

  - ida plugin: now a real plugin, not a script @mike-hunhoff 
  - core: distributed via PyPI as [flare-capa](https://pypi.org/project/flare-capa/) @williballenthin 
  - features: enable automatic A/W handling for imports @williballenthin @Ana06 #246 
  - ida plugin: persist rules directory setting via [ida-settings](https://github.com/williballenthin/ida-settings) @williballenthin #268
  - ida plugin: add search bar to results view @williballenthin #285
  - ida plugin: add `Analyze` and `Reset` buttons to tree view @mike-hunhoff #304
  - ida plugin: add status label to tree view @mike-hunhoff
  - ida plugin: add progress indicator @mike-hunhoff, @mr-tz

### New rules

  - compiled with py2exe @re-fox
  - resolve path using msvcrt @re-fox 
  - decompress data using QuickLZ @edeca
  - encrypt data using sosemanuk @recvfrom 

### Bug fixes

  - rule: reduce FP in DNS resolution @toomanybananas
  - engine: report correct strings matched via regex @williballenthin #262 
  - formatter: correctly format descriptions in two-line syntax @williballenthin @recvfrom #263 
  - viv: better extract offsets from SibOper operands @williballenthin @edeca #276 
  - import-to-ida: fix import error @cclauss 
  - viv: don't write settings to ~/.viv/viv.json @williballenthin @rakuy0 @weslambert #244
  - ida plugin: remove dependency loop that resulted in unnecessary overhead @mike-hunhoff #303
  - ida plugin: correctly highlight regex matches in IDA Disassembly view @mike-hunhoff #305
  - ida plugin: better handle rule directory prompt and failure case @stevemk14ebr @mike-hunhoff #309

### Changes

  - rules: update meta mapping to MBC 2.0! @dzbeck
  - render: don't display rules that are also matched by other rules @williballenthin @Ana06 #224
  - ida plugin: simplify tabs, removing summary and adding detail to results view @williballenthin #286
  - ida plugin: analysis is no longer automatically started when plugin is first opened @mike-hunhoff #304
  - ida plugin: user must manually select a capa rules directory before analysis can be performed @mike-hunhoff
  - ida plugin: user interface controls are disabled until analysis is performed @mike-hunhoff #304

### Raw diffs

  - [capa v1.2.0...v1.3.0](https://github.com/mandiant/capa/compare/v1.2.0...v1.3.0)
  - [capa-rules v1.2.0...v1.3.0](https://github.com/mandiant/capa-rules/compare/v1.2.0...v1.3.0)

## v1.2.0 (2020-08-31)

This release brings UI enhancements, especially for the IDA Pro plugin, 
investment towards py3 support,
fixes some bugs identified by the community, 
and 46 (!) new rules.
We received contributions from ten reverse engineers, including five new ones:

  - @agithubuserlol
  - @recvfrom
  - @D4nch3n
  - @edeca
  - @winniepe 
  
Download a standalone binary below and checkout the readme [here on GitHub](https://github.com/mandiant/capa/).
Report issues on our [issue tracker](https://github.com/mandiant/capa/issues)
and contribute new rules at [capa-rules](https://github.com/mandiant/capa-rules/).
 
### New features

  - ida plugin: display arch flavors @mike-hunhoff
  - ida plugin: display block descriptions @mike-hunhoff
  - ida backend: extract features from nested pointers @mike-hunhoff
  - main: show more progress output @williballenthin
  - core: pin dependency versions #258 @recvfrom

### New rules
  - bypass UAC via AppInfo ALPC @agithubuserlol
  - bypass UAC via token manipulation @agithubuserlol
  - check for sandbox and av modules @re-fox
  - check for sandbox username @re-fox
  - check if process is running under wine @re-fox
  - validate credit card number using luhn algorithm @re-fox
  - validate credit card number using luhn algorithm with no lookup table @re-fox
  - hash data using FNV @edeca @mr-tz
  - link many functions at runtime @mr-tz
  - reference public RSA key @mr-tz
  - packed with ASPack @williballenthin
  - delete internet cache @mike-hunhoff
  - enumerate internet cache @mike-hunhoff
  - send ICMP echo request @mike-hunhoff
  - check for debugger via API @mike-hunhoff
  - check for hardware breakpoints @mike-hunhoff
  - check for kernel debugger via shared user data structure @mike-hunhoff
  - check for protected handle exception @mike-hunhoff
  - check for software breakpoints @mike-hunhoff
  - check for trap flag exception @mike-hunhoff
  - check for unexpected memory writes @mike-hunhoff
  - check process job object @mike-hunhoff
  - reference anti-VM strings targeting Parallels @mike-hunhoff
  - reference anti-VM strings targeting Qemu @mike-hunhoff
  - reference anti-VM strings targeting VirtualBox @mike-hunhoff
  - reference anti-VM strings targeting VirtualPC @mike-hunhoff
  - reference anti-VM strings targeting VMWare @mike-hunhoff
  - reference anti-VM strings targeting Xen @mike-hunhoff
  - reference analysis tools strings @mike-hunhoff
  - reference WMI statements @mike-hunhoff
  - get number of processor cores @mike-hunhoff
  - get number of processors @mike-hunhoff
  - enumerate disk properties @mike-hunhoff
  - get disk size @mike-hunhoff
  - get process heap flags @mike-hunhoff
  - get process heap force flags @mike-hunhoff
  - get Explorer PID @mike-hunhoff
  - delay execution @mike-hunhoff
  - check for process debug object @mike-hunhoff
  - check license value @mike-hunhoff
  - check ProcessDebugFlags @mike-hunhoff
  - check ProcessDebugPort @mike-hunhoff
  - check SystemKernelDebuggerInformation @mike-hunhoff
  - check thread yield allowed @mike-hunhoff
  - enumerate system firmware tables @mike-hunhoff
  - get system firmware table @mike-hunhoff
  - hide thread from debugger @mike-hunhoff

### Bug fixes

  - ida backend: extract unmapped immediate number features @mike-hunhoff
  - ida backend: fix stack cookie check #257 @mike-hunhoff
  - viv backend: better extract gs segment access @williballenthin
  - core: enable counting of string features #241 @D4nch3n @williballenthin
  - core: enable descriptions on feature with arch flavors @mike-hunhoff
  - core: update git links for non-SSH access #259 @recvfrom

### Changes

  - ida plugin: better default display showing first level nesting @winniepe
  - remove unused `characteristic(switch)` feature @ana06
  - prepare testing infrastructure for multiple backends/py3 @williballenthin
  - ci: zip build artifacts @ana06
  - ci: build all supported python versions @ana06
  - code style and formatting @mr-tz

### Raw diffs

  - [capa v1.1.0...v1.2.0](https://github.com/mandiant/capa/compare/v1.1.0...v1.2.0)
  - [capa-rules v1.1.0...v1.2.0](https://github.com/mandiant/capa-rules/compare/v1.1.0...v1.2.0)

## v1.1.0 (2020-08-05)

This release brings new rule format updates, such as adding `offset/x32` and negative offsets,
fixes some bugs identified by the community, and 28 (!) new rules.
We received contributions from eight reverse engineers, including four new ones:

  - @re-fox
  - @psifertex
  - @bitsofbinary
  - @threathive
  
Download a standalone binary below and checkout the readme [here on GitHub](https://github.com/mandiant/capa/). Report issues on our [issue tracker](https://github.com/mandiant/capa/issues) and contribute new rules at [capa-rules](https://github.com/mandiant/capa-rules/).
  
### New features

  - import: add Binary Ninja import script #205 #207 @psifertex
  - rules: offsets can be negative #197 #208 @williballenthin
  - rules: enable descriptions for statement nodes #194 #209 @Ana06
  - rules: add arch flavors to number and offset features #210 #216 @williballenthin
  - render: show SHA1/SHA256 in default report #164 @threathive
  - tests: add tests for IDA Pro backend #202 @williballenthin
  
### New rules

  - check for unmoving mouse cursor @BitsOfBinary
  - check mutex and exit @re-fox
  - parse credit card information @re-fox
  - read ini file @re-fox
  - validate credit card number with luhn algorithm @re-fox
  - change the wallpaper @re-fox
  - acquire debug privileges @williballenthin
  - import public key @williballenthin
  - terminate process by name @williballenthin
  - encrypt data using DES @re-fox
  - encrypt data using DES via WinAPI @re-fox
  - hash data using sha1 via x86 extensions @re-fox
  - hash data using sha256 via x86 extensions @re-fox
  - capture network configuration via ipconfig @re-fox
  - hash data via WinCrypt @mike-hunhoff
  - get file attributes @mike-hunhoff
  - allocate thread local storage @mike-hunhoff
  - get thread local storage value @mike-hunhoff
  - set thread local storage @mike-hunhoff
  - get session integrity level @mike-hunhoff
  - add file to cabinet file @mike-hunhoff
  - flush cabinet file @mike-hunhoff
  - open cabinet file @mike-hunhoff
  - gather firefox profile information @re-fox
  - encrypt data using skipjack @re-fox
  - encrypt data using camellia @re-fox
  - hash data using tiger @re-fox
  - encrypt data using blowfish @re-fox
  - encrypt data using twofish @re-fox

### Bug fixes

  - linter: fix exception when examples is `None` @Ana06
  - linter: fix suggested recommendations via templating @williballenthin
  - render: fix exception when rendering counts @williballenthin
  - render: fix render of negative offsets @williballenthin
  - extractor: fix segmentation violation from vivisect @williballenthin
  - main: fix crash when .viv cannot be saved #168 @secshoggoth @williballenthin
  - main: fix shellcode .viv save path @williballenthin

### Changes

  - doc: explain how to bypass gatekeeper on macOS @psifertex
  - doc: explain supported linux distributions @Ana06
  - doc: explain submodule update with --init @psifertex
  - main: improve program help output @mr-tz
  - main: disable progress when run in quiet mode @mr-tz
  - main: assert supported IDA versions @mr-tz
  - extractor: better identify nested pointers to strings @williballenthin
  - setup: specify vivisect download url @Ana06
  - setup: pin vivisect version @williballenthin
  - setup: bump vivisect dependency version @williballenthin
  - setup: set Python project name to `flare-capa` @williballenthin
  - ci: run tests and linter via GitHub Actions @Ana06
  - hooks: run style checkers and hide stashed output @Ana06
  - linter: ignore period in rule filename @williballenthin
  - linter: warn on nursery rule with no changes needed @williballenthin

### Raw diffs

  - [capa v1.0.0...v1.1.0](https://github.com/mandiant/capa/compare/v1.0.0...v1.1.0)
  - [capa-rules v1.0.0...v1.1.0](https://github.com/mandiant/capa-rules/compare/v1.0.0...v1.1.0)<|MERGE_RESOLUTION|>--- conflicted
+++ resolved
@@ -7,11 +7,8 @@
 - Utility script to detect feature overlap between new and existing CAPA rules [#1451](https://github.com/mandiant/capa/issues/1451) [@Aayush-Goel-04](https://github.com/aayush-goel-04)
 - Add a dynamic feature extractor for the CAPE sandbox @yelhamer [#1535](https://github.com/mandiant/capa/issues/1535)
 - Add unit tests for the new CAPE extractor #1563 @yelhamer
-<<<<<<< HEAD
+- Add a CAPE file format and CAPE-based dynamic feature extraction to scripts/show-features.py #1566 @yelhamer
 - Add a new process scope for the dynamic analysis flavor #1517 @yelhamer
-=======
-- Add a CAPE file format and CAPE-based dynamic feature extraction to scripts/show-features.py #1566 @yelhamer
->>>>>>> ac24ac25
 
 ### Breaking Changes
 - Update Metadata type in capa main [#1411](https://github.com/mandiant/capa/issues/1411) [@Aayush-Goel-04](https://github.com/aayush-goel-04) @manasghandat
