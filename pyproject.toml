--- conflicted
+++ resolved
@@ -92,14 +92,8 @@
     "types-colorama==0.4.15.12",
     "types-PyYAML==6.0.12.11",
     "types-tabulate==0.9.0.3",
-<<<<<<< HEAD
     "types-termcolor==1.1.6.2",
-    "types-psutil==5.8.23",
-    "types_requests==2.31.0.2",
-=======
-    "types-termcolor==1.1.4",
     "types-psutil==5.9.5.17",
->>>>>>> 5c76bd29
     "types-protobuf==4.24.0.1",
     "types_requests==2.31.0.20240125",
 ]
