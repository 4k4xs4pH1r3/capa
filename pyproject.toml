--- conflicted
+++ resolved
@@ -48,13 +48,8 @@
     "pyelftools==0.30",
     "dnfile==0.14.1",
     "dncil==1.0.2",
-<<<<<<< HEAD
     "pydantic==2.5.2",
-    "protobuf==4.23.4",
-=======
-    "pydantic==2.4.0",
     "protobuf==4.25.1",
->>>>>>> 14ae0deb
 ]
 dynamic = ["version"]
 
