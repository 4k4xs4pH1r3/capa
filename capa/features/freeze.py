"""
capa freeze file format: `| capa0000 | + zlib(utf-8(json(...)))`

json format:

    {
      'version': 1,
      'base address': int(base address),
      'functions': {
        int(function va): {
          'basic blocks': {
            int(basic block va): {
              'instructions': [instruction va, ...]
            },
            ...
          },
          ...
        },
        ...
      },
      'scopes': {
        'file': [
          (str(name), [any(arg), ...], int(va), ()),
          ...
        },
        'function': [
          (str(name), [any(arg), ...], int(va), (int(function va), )),
          ...
        ],
        'basic block': [
          (str(name), [any(arg), ...], int(va), (int(function va),
                                                 int(basic block va))),
          ...
        ],
        'instruction': [
          (str(name), [any(arg), ...], int(va), (int(function va),
                                                 int(basic block va),
                                                 int(instruction va))),
          ...
        ],
      }
    }

Copyright (C) 2020 FireEye, Inc. All Rights Reserved.
Licensed under the Apache License, Version 2.0 (the "License");
 you may not use this file except in compliance with the License.
You may obtain a copy of the License at: [package root]/LICENSE.txt
Unless required by applicable law or agreed to in writing, software distributed under the License
 is distributed on an "AS IS" BASIS, WITHOUT WARRANTIES OR CONDITIONS OF ANY KIND, either express or implied.
See the License for the specific language governing permissions and limitations under the License.
"""
import json
import zlib
import logging

import capa.features
import capa.features.file
import capa.features.insn
import capa.features.basicblock
import capa.features.extractors
from capa.helpers import hex

logger = logging.getLogger(__name__)


def serialize_feature(feature):
    return feature.freeze_serialize()


KNOWN_FEATURES = {F.__name__: F for F in capa.features.Feature.__subclasses__()}


def deserialize_feature(doc):
    F = KNOWN_FEATURES[doc[0]]
    return F.freeze_deserialize(doc[1])


def dumps(extractor):
    """
    serialize the given extractor to a string

    args:
      extractor: capa.features.extractor.FeatureExtractor:

    returns:
      str: the serialized features.
    """
    ret = {
        "version": 1,
        "base address": extractor.get_base_address(),
        "functions": {},
        "scopes": {
            "file": [],
            "function": [],
            "basic block": [],
            "instruction": [],
        },
    }

    for feature, va in extractor.extract_file_features():
        ret["scopes"]["file"].append(serialize_feature(feature) + (hex(va), ()))

    for f in extractor.get_functions():
        ret["functions"][hex(f)] = {}

        for feature, va in extractor.extract_function_features(f):
            ret["scopes"]["function"].append(serialize_feature(feature) + (hex(va), (hex(f),)))

        for bb in extractor.get_basic_blocks(f):
            ret["functions"][hex(f)][hex(bb)] = []

            for feature, va in extractor.extract_basic_block_features(f, bb):
                ret["scopes"]["basic block"].append(
                    serialize_feature(feature)
                    + (
                        hex(va),
                        (
                            hex(f),
                            hex(bb),
                        ),
                    )
                )

            for insnva, insn in sorted(
                [(insn.__int__(), insn) for insn in extractor.get_instructions(f, bb)], key=lambda p: p[0]
            ):
                ret["functions"][hex(f)][hex(bb)].append(hex(insnva))

                for feature, va in extractor.extract_insn_features(f, bb, insn):
                    ret["scopes"]["instruction"].append(
                        serialize_feature(feature)
                        + (
                            hex(va),
                            (
                                hex(f),
                                hex(bb),
                                hex(insnva),
                            ),
                        )
                    )
    return json.dumps(ret)


def loads(s):
    """deserialize a set of features (as a NullFeatureExtractor) from a string."""
    doc = json.loads(s)

    if doc.get("version") != 1:
        raise ValueError("unsupported freeze format version: %d" % (doc.get("version")))

    features = {
        "base address": doc.get("base address"),
        "file features": [],
        "functions": {},
    }

    for fva, function in doc.get("functions", {}).items():
        fva = int(fva, 0x10)
        features["functions"][fva] = {
            "features": [],
            "basic blocks": {},
        }

        for bbva, bb in function.items():
            bbva = int(bbva, 0x10)
            features["functions"][fva]["basic blocks"][bbva] = {
                "features": [],
                "instructions": {},
            }

            for insnva in bb:
                insnva = int(insnva, 0x10)
                features["functions"][fva]["basic blocks"][bbva]["instructions"][insnva] = {
                    "features": [],
                }

    # in the following blocks, each entry looks like:
    #
    #     ('MatchedRule', ('foo', ), '0x401000', ('0x401000', ))
    #      ^^^^^^^^^^^^^  ^^^^^^^^^  ^^^^^^^^^^  ^^^^^^^^^^^^^^
    #      feature name   args       addr         func/bb/insn
    for feature in doc.get("scopes", {}).get("file", []):
        va, loc = feature[2:]
        va = int(va, 0x10)
        feature = deserialize_feature(feature[:2])
        features["file features"].append((va, feature))

    for feature in doc.get("scopes", {}).get("function", []):
        # fetch the pair like:
        #
        #     ('0x401000', ('0x401000', ))
        #      ^^^^^^^^^^  ^^^^^^^^^^^^^^
        #      addr         func/bb/insn
        va, loc = feature[2:]
        va = int(va, 0x10)
        loc = [int(lo, 0x10) for lo in loc]

        # decode the feature from the pair like:
        #
        #     ('MatchedRule', ('foo', ))
        #      ^^^^^^^^^^^^^  ^^^^^^^^^
        #      feature name   args
        feature = deserialize_feature(feature[:2])
        features["functions"][loc[0]]["features"].append((va, feature))

    for feature in doc.get("scopes", {}).get("basic block", []):
        va, loc = feature[2:]
        va = int(va, 0x10)
        loc = [int(lo, 0x10) for lo in loc]
        feature = deserialize_feature(feature[:2])
        features["functions"][loc[0]]["basic blocks"][loc[1]]["features"].append((va, feature))

    for feature in doc.get("scopes", {}).get("instruction", []):
        va, loc = feature[2:]
        va = int(va, 0x10)
        loc = [int(lo, 0x10) for lo in loc]
        feature = deserialize_feature(feature[:2])
        features["functions"][loc[0]]["basic blocks"][loc[1]]["instructions"][loc[2]]["features"].append((va, feature))

    return capa.features.extractors.NullFeatureExtractor(features)


MAGIC = "capa0000".encode("ascii")


def dump(extractor):
    """serialize the given extractor to a byte array."""
    return MAGIC + zlib.compress(dumps(extractor).encode("utf-8"))


def is_freeze(buf):
    return buf[: len(MAGIC)] == MAGIC


def load(buf):
    """deserialize a set of features (as a NullFeatureExtractor) from a byte array."""
    if not is_freeze(buf):
        raise ValueError("missing magic header")
    return loads(zlib.decompress(buf[len(MAGIC) :]).decode("utf-8"))


def main(argv=None):
    import sys
    import argparse

    import capa.main

    if argv is None:
        argv = sys.argv[1:]

    formats = [
        ("auto", "(default) detect file type automatically"),
        ("pe", "Windows PE file"),
        ("sc32", "32-bit shellcode"),
        ("sc64", "64-bit shellcode"),
    ]
    format_help = ", ".join(["%s: %s" % (f[0], f[1]) for f in formats])

    parser = argparse.ArgumentParser(description="save capa features to a file")
    parser.add_argument("sample", type=str, help="Path to sample to analyze")
    parser.add_argument("output", type=str, help="Path to output file")
    parser.add_argument("-v", "--verbose", action="store_true", help="Enable verbose output")
    parser.add_argument("-q", "--quiet", action="store_true", help="Disable all output but errors")
    parser.add_argument(
        "-f", "--format", choices=[f[0] for f in formats], default="auto", help="Select sample format, %s" % format_help
    )
<<<<<<< HEAD
    if sys.version_info >= (3, 0):
        parser.add_argument(
            "-b",
            "--backend",
            type=str,
            help="select the backend to use",
            choices=(capa.main.BACKEND_VIV, capa.main.BACKEND_SMDA),
            default=capa.main.BACKEND_VIV,
        )
    parser.add_argument(
        "--signature",
        action="append",
        dest="signatures",
        type=str,
        default=[],
        help="use the given signatures to identify library functions, file system paths to .sig/.pat files.",
=======
    parser.add_argument(
        "-b",
        "--backend",
        type=str,
        help="select the backend to use",
        choices=(capa.main.BACKEND_VIV, capa.main.BACKEND_SMDA),
        default=capa.main.BACKEND_VIV,
>>>>>>> 24cd301f
    )
    args = parser.parse_args(args=argv)

    if args.quiet:
        logging.basicConfig(level=logging.ERROR)
        logging.getLogger().setLevel(logging.ERROR)
    elif args.verbose:
        logging.basicConfig(level=logging.DEBUG)
        logging.getLogger().setLevel(logging.DEBUG)
    else:
        logging.basicConfig(level=logging.INFO)
        logging.getLogger().setLevel(logging.INFO)

<<<<<<< HEAD
    backend = args.backend if sys.version_info > (3, 0) else capa.main.BACKEND_VIV
    extractor = capa.main.get_extractor(args.sample, args.format, backend, sigpaths=args.signatures)
=======
    extractor = capa.main.get_extractor(args.sample, args.format, args.backend)
>>>>>>> 24cd301f
    with open(args.output, "wb") as f:
        f.write(dump(extractor))

    return 0


if __name__ == "__main__":
    import sys

    sys.exit(main())<|MERGE_RESOLUTION|>--- conflicted
+++ resolved
@@ -264,16 +264,14 @@
     parser.add_argument(
         "-f", "--format", choices=[f[0] for f in formats], default="auto", help="Select sample format, %s" % format_help
     )
-<<<<<<< HEAD
-    if sys.version_info >= (3, 0):
-        parser.add_argument(
-            "-b",
-            "--backend",
-            type=str,
-            help="select the backend to use",
-            choices=(capa.main.BACKEND_VIV, capa.main.BACKEND_SMDA),
-            default=capa.main.BACKEND_VIV,
-        )
+    parser.add_argument(
+        "-b",
+        "--backend",
+        type=str,
+        help="select the backend to use",
+        choices=(capa.main.BACKEND_VIV, capa.main.BACKEND_SMDA),
+        default=capa.main.BACKEND_VIV,
+    )
     parser.add_argument(
         "--signature",
         action="append",
@@ -281,15 +279,6 @@
         type=str,
         default=[],
         help="use the given signatures to identify library functions, file system paths to .sig/.pat files.",
-=======
-    parser.add_argument(
-        "-b",
-        "--backend",
-        type=str,
-        help="select the backend to use",
-        choices=(capa.main.BACKEND_VIV, capa.main.BACKEND_SMDA),
-        default=capa.main.BACKEND_VIV,
->>>>>>> 24cd301f
     )
     args = parser.parse_args(args=argv)
 
@@ -303,12 +292,7 @@
         logging.basicConfig(level=logging.INFO)
         logging.getLogger().setLevel(logging.INFO)
 
-<<<<<<< HEAD
-    backend = args.backend if sys.version_info > (3, 0) else capa.main.BACKEND_VIV
-    extractor = capa.main.get_extractor(args.sample, args.format, backend, sigpaths=args.signatures)
-=======
-    extractor = capa.main.get_extractor(args.sample, args.format, args.backend)
->>>>>>> 24cd301f
+    extractor = capa.main.get_extractor(args.sample, args.format, args.backend, sigpaths=args.signatures)
     with open(args.output, "wb") as f:
         f.write(dump(extractor))
 
