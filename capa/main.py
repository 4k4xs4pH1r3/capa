--- conflicted
+++ resolved
@@ -21,11 +21,7 @@
 import itertools
 import contextlib
 import collections
-<<<<<<< HEAD
-from typing import Any, Dict, List, Tuple, Callable, cast
-=======
-from typing import Any, Dict, List, Tuple, Union, Callable
->>>>>>> ac24ac25
+from typing import Any, Dict, List, Tuple, Callable, cast, Union
 
 import halo
 import tqdm
@@ -87,14 +83,9 @@
     BBHandle,
     InsnHandle,
     FunctionHandle,
-<<<<<<< HEAD
     FeatureExtractor,
     StaticFeatureExtractor,
     DynamicFeatureExtractor,
-=======
-    DynamicExtractor,
-    FeatureExtractor,
->>>>>>> ac24ac25
 )
 
 RULES_PATH_DEFAULT_STRING = "(embedded rules)"
